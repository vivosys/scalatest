--- conflicted
+++ resolved
@@ -53,11 +53,7 @@
   def processFileNames(fileNames: Iterator[String], fileSeparator: Char, loader: ClassLoader): Set[String] = {
 
     val m = Class.forName("org.scalatest.tools.SuiteDiscoveryHelper$").getDeclaredMethod("org$scalatest$tools$SuiteDiscoveryHelper$$processFileNames",
-<<<<<<< HEAD
       Array(classOf[Iterator[String]], classOf[Char], classOf[ClassLoader], classOf[Boolean]): _*)
-=======
-      Array(classOf[Iterator[String]], classOf[Char], classOf[ClassLoader]): _*)
->>>>>>> 3ccaa212
     m.setAccessible(true)
     m.invoke(sdt, Array[Object](fileNames, new java.lang.Character(fileSeparator), loader, false.asInstanceOf[AnyRef]): _*).asInstanceOf[Set[String]]
   }
@@ -176,13 +172,13 @@
       "subDir2/subSubDir/inSubSubDir.class", "empty.txt", "empty.class", "subDir1/inSubDir1.class"))
     */
   }
-  
-<<<<<<< HEAD
+
   def testIsDiscoverableSuite() {
     assert(sdtf.isDiscoverableSuite(classOf[SuiteDiscoveryHelperSuite])) 
     @DoNotDiscover class NotDiscoverable {}
     assert(!sdtf.isDiscoverableSuite(classOf[NotDiscoverable]))
-=======
+  }
+  
   def testIsRunnable {
     class NormalClass {}
     class SuiteClass extends Suite
@@ -191,13 +187,11 @@
     class WrongSuiteClass(testValue: String) extends Suite
     @WrapWith(classOf[WrongSuiteClass])
     class AnnotateWrongConstructor
-    //class SomeApiSubClass extends SomeApiClass
     assert(!sdtf.isRunnable(classOf[NormalClass]))
     assert(!sdtf.isRunnable(classOf[SuiteClass]))
     assert(!sdtf.isRunnable(classOf[AnnotateDefaultConstructor]))
     assert(!sdtf.isRunnable(classOf[AnnotateWrongConstructor]))
     assert(sdtf.isRunnable(classOf[SomeApiClass]))
     assert(sdtf.isRunnable(classOf[SomeApiSubClass]))
->>>>>>> 3ccaa212
   }
 }