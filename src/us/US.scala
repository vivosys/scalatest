--- conflicted
+++ resolved
@@ -164,23 +164,15 @@
           testStatuses(simpleName)(testName) = Pending(duration, remaining - 1)
         else
           testStatuses(simpleName)(testName) = Succeeded(duration)
-<<<<<<< HEAD
         reportTestPending(this, args.reporter, args.tracker, testName, testName, duration, formatter, None)
-=======
-        reportTestPending(this, args.reporter, args.tracker, testName, testName, getDecodedName(testName), duration, formatter, None)
         new org.scalatest.SucceededStatus
->>>>>>> 08d870a7
       case Ignored(duration, remaining) =>
         if (remaining > 1)
           testStatuses(simpleName)(testName) = Ignored(duration, remaining - 1)
         else
           testStatuses(simpleName)(testName) = Succeeded(duration)
-<<<<<<< HEAD
         reportTestIgnored(args.reporter, args.tracker, testName, testName, 1)
-=======
-        reportTestIgnored(args.reporter, args.tracker, testName, testName, getDecodedName(testName), 1)
         new org.scalatest.SucceededStatus
->>>>>>> 08d870a7
       case Canceled(duration, remaining) =>
         if (remaining > 1)
           testStatuses(simpleName)(testName) = Canceled(duration, remaining - 1)
@@ -189,30 +181,19 @@
           val e = intercept[TestCanceledException] { cancel("Because of rain") }
           val message = getMessageForException(e)
           val formatter = getIndentedText(testName, 1, true)
-<<<<<<< HEAD
           args.reporter(TestCanceled(args.tracker.nextOrdinal(), message, suiteName, suiteId, Some(getClass.getName), testName, testName, Vector.empty, Some(e), Some(duration), Some(formatter), Some(ToDoLocation), None))
-
-=======
-          args.reporter(TestCanceled(args.tracker.nextOrdinal(), message, suiteName, suiteId, getDecodedName(suiteName), Some(getClass.getName), testName, testName, getDecodedName(testName), Vector.empty, Some(e), Some(duration), Some(formatter), Some(ToDoLocation), None))
           new org.scalatest.SucceededStatus
->>>>>>> 08d870a7
       case Failed(duration, remaining) =>
         if (remaining > 1)
           testStatuses(simpleName)(testName) = Failed(duration, remaining - 1)
         else
           testStatuses(simpleName)(testName) = Succeeded(duration)
         val e = intercept[TestFailedException] { fail("1 + 1 did not equal 3, even for very large values of 1") }
-<<<<<<< HEAD
         handleFailedTest(e, testName, args.reporter, args.tracker, duration, None)
-
-      case Succeeded(duration) => reportTestSucceeded(this, args.reporter, args.tracker, testName, testName, duration, formatter, None, None)
-=======
-        handleFailedTest(e, testName, getDecodedName(testName), args.reporter, args.tracker, duration, None)
         new org.scalatest.FailedStatus
       case Succeeded(duration) => 
         reportTestSucceeded(this, args.reporter, args.tracker, testName, testName, getDecodedName(testName), duration, formatter, None, None)
         new org.scalatest.SucceededStatus
->>>>>>> 08d870a7
     }
   }
 }
