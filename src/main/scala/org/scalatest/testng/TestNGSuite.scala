/*
 * Copyright 2001-2008 Artima, Inc.
 *
 * Licensed under the Apache License, Version 2.0 (the "License");
 * you may not use this file except in compliance with the License.
 * You may obtain a copy of the License at
 *
 *     http://www.apache.org/licenses/LICENSE-2.0
 *
 * Unless required by applicable law or agreed to in writing, software
 * distributed under the License is distributed on an "AS IS" BASIS,
 * WITHOUT WARRANTIES OR CONDITIONS OF ANY KIND, either express or implied.
 * See the License for the specific language governing permissions and
 * limitations under the License.
 */
package org.scalatest.testng

import org.scalatest._
import org.scalatest.events._
import Suite.getIndentedTextForTest
import Suite.formatterForSuiteAborted
import Suite.formatterForSuiteStarting
import Suite.formatterForSuiteCompleted
import events.MotionToSuppress

import org.testng.TestNG
import org.testng.TestListenerAdapter
import exceptions._

/**
 * A suite of tests that can be run with either TestNG or ScalaTest. This trait allows you to mark any
 * method as a test using TestNG's <code>@Test</code> annotation, and supports all other TestNG annotations.
 * Here's an example:
 *
 * <pre class="stHighlight">
 * import org.scalatest.testng.TestNGSuite
 * import org.testng.annotations.Test
 * import org.testng.annotations.Configuration
 * import scala.collection.mutable.ListBuffer
 * 
 * class MySuite extends TestNGSuite {
 * 
 *   var sb: StringBuilder = _
 *   var lb: ListBuffer[String] = _
 * 
 *   @Configuration(beforeTestMethod = true)
 *   def setUpFixture() {
 *     sb = new StringBuilder("ScalaTest is ")
 *     lb = new ListBuffer[String]
 *   }
 * 
 *   @Test(invocationCount = 3)
 *   def easyTest() {
 *     sb.append("easy!")
 *     assert(sb.toString === "ScalaTest is easy!")
 *     assert(lb.isEmpty)
 *     lb += "sweet"
 *   }
 * 
 *   @Test(groups = Array("com.mycompany.groups.SlowTest"))
 *   def funTest() {
 *     sb.append("fun!")
 *     assert(sb.toString === "ScalaTest is fun!")
 *     assert(lb.isEmpty)
 *   }
 * }
 * </pre>
 *
 * <p>
 * To execute <code>TestNGSuite</code>s with ScalaTest's <code>Runner</code>, you must include TestNG's jar file on the class path or runpath.
 * This version of <code>TestNGSuite</code> was tested with TestNG version 6.3.1.
 * </p>
 *
 * <p>
 * See also: <a href="http://www.scalatest.org/getting_started_with_testng" target="_blank">Getting started with TestNG and ScalaTest.</a>
 * </p>
 * 
 * @author Josh Cough
 * @author Bill Venners
 */
trait TestNGSuite extends Suite { thisSuite =>

  /**
   * Execute this <code>TestNGSuite</code>.
   * 
   * @param testName an optional name of one test to execute. If <code>None</code>, this class will execute all relevant tests.
   *                 I.e., <code>None</code> acts like a wildcard that means execute all relevant tests in this <code>TestNGSuite</code>.
   * @param args the <code>Args</code> for this run
   */
  override def run(testName: Option[String], args: Args): Status = {
    import args._
    val status = new ScalaTestStatefulStatus
    runTestNG(testName, wrapReporterIfNecessary(reporter), filter, tracker, status)
    
    status.completes()
    status
  }

  /**
   * Runs TestNG with no test name, no groups. All tests in the class will be executed.
   * @param   reporter   the reporter to be notified of test events (success, failure, etc)
   * @param   status   Status of run.
   */
  private[testng] def runTestNG(reporter: Reporter, tracker: Tracker, status: ScalaTestStatefulStatus) {
    runTestNG(None, reporter, Filter(), tracker, status)
  }

  /**
   * Runs TestNG, running only the test method with the given name. 
   * @param   testName   the name of the method to run
   * @param   reporter   the reporter to be notified of test events (success, failure, etc)
   * @param   status   Status of run.
   */
  private[testng] def runTestNG(testName: String, reporter: Reporter, tracker: Tracker, status: ScalaTestStatefulStatus) {
    runTestNG(Some(testName), reporter, Filter(), tracker, status)
  }
  
  /**
   * Runs TestNG. The meat and potatoes. 
   *
   * @param   testName   if present (Some), then only the method with the supplied name is executed and groups will be ignored
   * @param   reporter   the reporter to be notified of test events (success, failure, etc)
   * @param   groupsToInclude    contains the names of groups to run. only tests in these groups will be executed
   * @param   groupsToExclude    tests in groups in this Set will not be executed
   * @param   status   Status of run.
   */  
  private[testng] def runTestNG(testName: Option[String], reporter: Reporter,
      filter: Filter, tracker: Tracker, status: ScalaTestStatefulStatus) {
    
    val tagsToInclude =
      filter.tagsToInclude match {
        case None => Set[String]()
        case Some(tti) => tti
      }
    val tagsToExclude = filter.tagsToExclude

    val testng = new TestNG()
    
    // only run the test methods in this class
    testng.setTestClasses(Array(this.getClass))
    
    // if testName is supplied, ignore groups.
    testName match {
      case Some(tn) => setupTestNGToRunSingleMethod(tn, testng)
      case None => handleGroups(tagsToInclude, tagsToExclude, testng)
    }

    this.run(testng, reporter, tracker, status)
  }
  
  /**
   * Runs the TestNG object which calls back to the given Reporter.
   */
  private[testng] def run(testng: TestNG, reporter: Reporter, tracker: Tracker, status: ScalaTestStatefulStatus) {
    
    // setup the callback mechanism
    val tla = new MyTestListenerAdapter(reporter, tracker, status)
    testng.addListener(tla)
    
    // finally, run TestNG
    testng.run()
  }
  
  /**
   * Tells TestNG which groups to include and exclude, which is directly a one-to-one mapping.
   */
  private[testng] def handleGroups(groupsToInclude: Set[String], groupsToExclude: Set[String], testng: TestNG) {
    testng.setGroups(groupsToInclude.mkString(","))
    testng.setExcludedGroups(groupsToExclude.mkString(","))
  }
  
  /**
   * This method ensures that TestNG will only run the test method whose name matches testName.
   * 
   * The approach is a bit odd however because TestNG doesn't have an easy API for
   * running a single method. To get around that we chose to use an AnnotationTransformer 
   * to add a secret group to the test method's annotation. We then set up TestNG to run only that group. 
   * 
   * @param    testName    the name of the test method to be executed
   */
  private def setupTestNGToRunSingleMethod(testName: String, testng: TestNG) = {
    // NOTE: There was another option - we could TestNG's XmlSuites to specify which method to run.
    // This approach was about as much work, offered no clear benefits, and no additional problems either.
    
    // Using reflection because TestNG has a incompatible change, we want to allow people to use the old and the new version of TestNG.
    try {
      val transformerSuperClass = Class.forName("org.testng.IAnnotationTransformer")
      val transformerSubClass = Class.forName("org.scalatest.testng.SingleTestAnnotationTransformer")
      // Go with TestNG 6
      val transformerInstance = transformerSubClass.getConstructor(classOf[String]).newInstance(testName).asInstanceOf[SingleTestAnnotationTransformer]
      testng.setGroups("org.scalatest.testng.singlemethodrun.methodname")
      val method = testng.getClass.getMethod("setAnnotationTransformer", transformerSuperClass)
      method.invoke(testng, transformerInstance)
    }
    catch {
      case e: ClassNotFoundException => 
        new UnsupportedOperationException("Sorry, due to incompatible changes in TestNG, running a single test is only supported in TestNG version 6 or later.", e)
    }
  }
  
  /**
   * This class hooks TestNG's callback mechanism (TestListenerAdapter) to ScalaTest's
   * reporting mechanism. TestNG has many different callback points which are a near one-to-one
   * mapping with ScalaTest. At each callback point, this class simply creates ScalaTest 
   * reports and calls the appropriate method on the Reporter.
   * 
   * TODO: 
   * (12:02:27 AM) bvenners: onTestFailedButWithinSuccessPercentage(ITestResult tr) 
   * (12:02:34 AM) bvenners: maybe a TestSucceeded with some extra info in the report
   */
  private[testng] class MyTestListenerAdapter(reporter: Reporter, tracker: Tracker, status: ScalaTestStatefulStatus) extends TestListenerAdapter {
    
    // TODO: Put the tracker in an atomic, because TestNG can go multithreaded?

    val report = reporter

    import org.testng.ITestContext
    import org.testng.ITestResult
    
    private val className = TestNGSuite.this.getClass.getName

    def getTopOfMethod(className: String, methodName: String) = Some(TopOfMethod(className, "public void " + className + "." + methodName + "()"))

    /**
     * This method is called when TestNG starts, and maps to ScalaTest's suiteStarting. 
     * @TODO TestNG doesn't seem to know how many tests are going to be executed.
     * We are currently telling ScalaTest that 0 tests are about to be run. Investigate
     * and/or chat with Cedric to determine if its possible to get this number from TestNG.
     */
    override def onStart(itc: ITestContext) = {
      val formatter = formatterForSuiteStarting(thisSuite)
      report(SuiteStarting(tracker.nextOrdinal(), thisSuite.suiteName, thisSuite.getClass.getName, Some(thisSuite.getClass.getName), formatter, Some(TopOfClass(thisSuite.getClass.getName))))
    }

    /**
     * TestNG's onFinish maps cleanly to suiteCompleted.
     * TODO: TestNG does have some extra info here. One thing we could do is map the info
     * in the ITestContext object into ScalaTest Reports and fire InfoProvided
     */
    override def onFinish(itc: ITestContext) = {
      val formatter = formatterForSuiteCompleted(thisSuite)
      report(SuiteCompleted(tracker.nextOrdinal(), thisSuite.suiteName, thisSuite.getClass.getName, Some(thisSuite.getClass.getName), None, formatter, Some(TopOfClass(thisSuite.getClass.getName))))
    }
    
    /**
     * TestNG's onTestStart maps cleanly to TestStarting. Simply build a report 
     * and pass it to the Reporter.
     */
    override def onTestStart(result: ITestResult) = {
      report(TestStarting(tracker.nextOrdinal(), thisSuite.suiteName, thisSuite.getClass.getName, Some(thisSuite.getClass.getName), result.getName + params(result), result.getName + params(result),
             Some(MotionToSuppress), getTopOfMethod(thisSuite.getClass.getName, result.getName), Some(className)))
    }

    /**
     * TestNG's onTestSuccess maps cleanly to TestSucceeded. Again, simply build
     * a report and pass it to the Reporter.
     */
    override def onTestSuccess(result: ITestResult) = {
      val testName = result.getName + params(result)
      val formatter = getIndentedTextForTest(testName, 1, true)
      report(TestSucceeded(tracker.nextOrdinal(), thisSuite.suiteName, thisSuite.getClass.getName, Some(thisSuite.getClass.getName), testName, testName, 
             Vector.empty, None, Some(formatter), getTopOfMethod(thisSuite.getClass.getName, result.getName), Some(className))) // Can I add a duration?
    }

    /**
     * TestNG's onTestSkipped maps cleanly to TestIgnored. Again, simply build
     * a report and pass it to the Reporter.
     */
    override def onTestSkipped(result: ITestResult) = {
      val testName = result.getName + params(result)
      val formatter = getIndentedTextForTest(testName, 1, true)
      report(TestIgnored(tracker.nextOrdinal(), thisSuite.suiteName, thisSuite.getClass.getName, Some(thisSuite.getClass.getName), testName, testName, Some(formatter), getTopOfMethod(thisSuite.getClass.getName, result.getName)))
    }

    /**
     * TestNG's onTestFailure maps cleanly to TestFailed.
     */
    override def onTestFailure(result: ITestResult) = {
      val throwableOrNull = result.getThrowable
      val throwable = if (throwableOrNull != null) Some(throwableOrNull) else None
      val message = if (throwableOrNull != null && throwableOrNull.getMessage != null) throwableOrNull.getMessage else Resources("testNGConfigFailed")
      val testName = result.getName + params(result)
      val formatter = getIndentedTextForTest(testName, 1, true)
      val payload = 
      throwable match {
        case optPayload: PayloadField => 
          optPayload.payload
        case _ => 
          None
      }
<<<<<<< HEAD
      report(TestFailed(tracker.nextOrdinal(), message, thisSuite.suiteName, thisSuite.getClass.getName, Some(thisSuite.getClass.getName), testName, testName, Vector.empty, throwable, None, Some(formatter), Some(SeeStackDepthException), Some(className), payload)) // Can I add a duration?
=======
      report(TestFailed(tracker.nextOrdinal(), message, thisSuite.suiteName, thisSuite.getClass.getName, Some(thisSuite.getClass.getName), thisSuite.decodedSuiteName, testName, testName, getDecodedName(testName), Vector.empty, throwable, None, Some(formatter), Some(SeeStackDepthException), Some(className), payload)) // Can I add a duration?
      status.fails()
>>>>>>> 08d870a7
    }

    /**
     * A TestNG setup method resulted in an exception, and a test method will later fail to run. 
     * This TestNG callback method has the exception that caused the problem, as well
     * as the name of the method that failed. Create a Report with the method name and the
     * exception and call reporter(SuiteAborted).
     */
    override def onConfigurationFailure(result: ITestResult) = {
      val throwableOrNull = result.getThrowable
      val throwable = if (throwableOrNull != null) Some(throwableOrNull) else None
      val message = if (throwableOrNull != null && throwableOrNull.getMessage != null) throwableOrNull.getMessage else Resources("testNGConfigFailed")
      val formatter = formatterForSuiteAborted(thisSuite, message)
<<<<<<< HEAD
      report(SuiteAborted(tracker.nextOrdinal(), message, thisSuite.suiteName, thisSuite.getClass.getName, Some(thisSuite.getClass.getName), throwable, None, formatter, Some(SeeStackDepthException)))
=======
      report(SuiteAborted(tracker.nextOrdinal(), message, thisSuite.suiteName, thisSuite.getClass.getName, Some(thisSuite.getClass.getName), thisSuite.decodedSuiteName, throwable, None, formatter, Some(SeeStackDepthException)))
      status.fails()
>>>>>>> 08d870a7
    }

    /**
     * TestNG's onConfigurationSuccess doesn't have a clean mapping in ScalaTest.
     * Simply create a Report and fire InfoProvided. This works well
     * because there may be a large number of setup methods and InfoProvided doesn't 
     * show up in your face on the UI, and so doesn't clutter the UI. 
     */
    override def onConfigurationSuccess(result: ITestResult) = { // TODO: Work on this report
      // For now don't print anything. Succeed with silence. Is adding clutter.
      // report(InfoProvided(tracker.nextOrdinal(), result.getName, Some(NameInfo(thisSuite.suiteName, Some(thisSuite.getClass.getName), None))))
    }

    private def params(itr: ITestResult): String = {
      itr.getParameters match {   
        case Array() => ""
        case _ => "(" + itr.getParameters.mkString(",") + ")"
      }
    }
  }
  
  /**
     TODO
    (12:02:27 AM) bvenners: onTestFailedButWithinSuccessPercentage(ITestResult tr)
    (12:02:34 AM) bvenners: maybe a TestSucceeded with some extra info in the report
  **/

  /**
   * Throws <code>UnsupportedOperationException</code>, because this method is unused by this
   * class, given this class's <code>run</code> method delegates to JUnit to run
   * its tests.
   *
   * <p>
   * The main purpose of this method implementation is to render a compiler error an attempt
   * to mix in a trait that overrides <code>withFixture</code>. Because this
   * trait does not actually use <code>withFixture</code>, the attempt to mix
   * in behavior would very likely not work.
   * </p>
   *
   *
   * @param test the no-arg test function to run with a fixture
   */
  override final protected def withFixture(test: NoArgTest) {
     throw new UnsupportedOperationException
  }

  /**
   * Throws <code>UnsupportedOperationException</code>, because this method is unused by this
   * trait, given this trait's <code>run</code> method delegates to TestNG to run
   * its tests.
   *
   * <p>
   * The main purpose of this method implementation is to render a compiler error an attempt
   * to mix in a trait that overrides <code>runNestedSuites</code>. Because this
   * trait does not actually use <code>runNestedSuites</code>, the attempt to mix
   * in behavior would very likely not work.
   * </p>
   *
   * @param args the <code>Args</code> for this run
   *
   * @throws UnsupportedOperationException always.
   */
  override final protected def runNestedSuites(args: Args): Status = {

    throw new UnsupportedOperationException
  }

  /**
   * Throws <code>UnsupportedOperationException</code>, because this method is unused by this
   * trait, given this trait's <code>run</code> method delegates to TestNG to run
   * its tests.
   *
   * <p>
   * The main purpose of this method implementation is to render a compiler error an attempt
   * to mix in a trait that overrides <code>runTests</code>. Because this
   * trait does not actually use <code>runTests</code>, the attempt to mix
   * in behavior would very likely not work.
   * </p>
   *
   * @param testName an optional name of one test to run. If <code>None</code>, all relevant tests should be run.
   *                 I.e., <code>None</code> acts like a wildcard that means run all relevant tests in this <code>Suite</code>.
   * @param args the <code>Args</code> for this run
   *
   * @throws UnsupportedOperationException always.
   */
  override protected final def runTests(testName: Option[String], args: Args): Status = {
    throw new UnsupportedOperationException
  }

  /**
   * Throws <code>UnsupportedOperationException</code>, because this method is unused by this
   * trait, given this trait's <code>run</code> method delegates to TestNG to run
   * its tests.
   *
   * <p>
   * The main purpose of this method implementation is to render a compiler error an attempt
   * to mix in a trait that overrides <code>runTest</code>. Because this
   * trait does not actually use <code>runTest</code>, the attempt to mix
   * in behavior would very likely not work.
   * </p>
   *
   * @param testName the name of one test to run.
   * @param args the <code>Args</code> for this run
   *
   * @throws UnsupportedOperationException always.
   */
  override protected final def runTest(testName: String, args: Args): Status = {
    throw new UnsupportedOperationException
  }

  /**
   * Suite style name.
   */
  final override val styleName: String = "TestNGSuite"
}<|MERGE_RESOLUTION|>--- conflicted
+++ resolved
@@ -288,12 +288,8 @@
         case _ => 
           None
       }
-<<<<<<< HEAD
       report(TestFailed(tracker.nextOrdinal(), message, thisSuite.suiteName, thisSuite.getClass.getName, Some(thisSuite.getClass.getName), testName, testName, Vector.empty, throwable, None, Some(formatter), Some(SeeStackDepthException), Some(className), payload)) // Can I add a duration?
-=======
-      report(TestFailed(tracker.nextOrdinal(), message, thisSuite.suiteName, thisSuite.getClass.getName, Some(thisSuite.getClass.getName), thisSuite.decodedSuiteName, testName, testName, getDecodedName(testName), Vector.empty, throwable, None, Some(formatter), Some(SeeStackDepthException), Some(className), payload)) // Can I add a duration?
       status.fails()
->>>>>>> 08d870a7
     }
 
     /**
@@ -307,12 +303,8 @@
       val throwable = if (throwableOrNull != null) Some(throwableOrNull) else None
       val message = if (throwableOrNull != null && throwableOrNull.getMessage != null) throwableOrNull.getMessage else Resources("testNGConfigFailed")
       val formatter = formatterForSuiteAborted(thisSuite, message)
-<<<<<<< HEAD
       report(SuiteAborted(tracker.nextOrdinal(), message, thisSuite.suiteName, thisSuite.getClass.getName, Some(thisSuite.getClass.getName), throwable, None, formatter, Some(SeeStackDepthException)))
-=======
-      report(SuiteAborted(tracker.nextOrdinal(), message, thisSuite.suiteName, thisSuite.getClass.getName, Some(thisSuite.getClass.getName), thisSuite.decodedSuiteName, throwable, None, formatter, Some(SeeStackDepthException)))
       status.fails()
->>>>>>> 08d870a7
     }
 
     /**
