/*
 * Copyright 2001-2012 Artima, Inc.
 *
 * Licensed under the Apache License, Version 2.0 (the "License");
 * you may not use this file except in compliance with the License.
 * You may obtain a copy of the License at
 *
 *     http://www.apache.org/licenses/LICENSE-2.0
 *
 * Unless required by applicable law or agreed to in writing, software
 * distributed under the License is distributed on an "AS IS" BASIS,
 * WITHOUT WARRANTIES OR CONDITIONS OF ANY KIND, either express or implied.
 * See the License for the specific language governing permissions and
 * limitations under the License.
 */
package org.scalatest

import java.lang.annotation._
import java.io.Serializable
import java.lang.reflect.Constructor
import java.lang.reflect.InvocationTargetException
import java.lang.reflect.Method
import java.lang.reflect.Modifier
import java.nio.charset.CoderMalfunctionError
import javax.xml.parsers.FactoryConfigurationError
import javax.xml.transform.TransformerFactoryConfigurationError
import Suite.simpleNameForTest
import Suite.parseSimpleName
import Suite.stripDollars
import Suite.formatterForSuiteStarting
import Suite.formatterForSuiteCompleted
import Suite.checkForPublicNoArgConstructor
import Suite.checkChosenStyles
import Suite.formatterForSuiteAborted
import Suite.anErrorThatShouldCauseAnAbort
import Suite.getSimpleNameOfAnObjectsClass
import Suite.takesInformer
import Suite.takesCommunicator
import Suite.isTestMethodGoodies
import Suite.testMethodTakesAnInformer
import scala.collection.immutable.TreeSet
import Suite.getIndentedTextForTest
import Suite.getEscapedIndentedTextForTest
import Suite.autoTagClassAnnotations
import org.scalatest.events._
import org.scalatest.tools.StandardOutReporter
import Suite.getMessageForException
import Suite.reportTestStarting
import Suite.reportTestIgnored
import Suite.reportTestSucceeded
import Suite.reportTestPending
import Suite.reportInfoProvided
import Suite.createInfoProvided
import Suite.createMarkupProvided
import scala.reflect.NameTransformer
import tools.SuiteDiscoveryHelper
import tools.Runner
import exceptions.StackDepthExceptionHelper.getStackDepthFun
import exceptions._
import exceptions._
import collection.mutable.ListBuffer

/*
 * <h2>Using <code>info</code> and <code>markup</code></h2>
 *
 * <p>
 * One of the parameters to <code>Suite</code>'s <code>run</code> method is a <code>Reporter</code>, which
 * will collect and report information about the running suite of tests.
 * Information about suites and tests that were run, whether tests succeeded or failed, 
 * and tests that were ignored will be passed to the <code>Reporter</code> as the suite runs.
 * Most often the reporting done by default will be sufficient, but
 * occasionally you may wish to provide custom information to the <code>Reporter</code> from a test.
 * For this purpose, an <a href="Informer.html"><code>Informer</code></a> that will forward information
 * to the current <code>Reporter</code> is provided via the <code>info</code> parameterless method.
 * You can pass the extra information to the <code>Informer</code> via its <code>apply</code> method.
 * The <code>Informer</code> will then pass the information to the <code>Reporter</code> via an <code>InfoProvided</code> event.
 * Here's an example that shows both a direct use as well as an indirect use through the methods
 * of <a href="GivenWhenThen.html"><code>GivenWhenThen</code></a>:
 * </p>
 *
 * <pre class="stHighlight">
 * package org.scalatest.examples.suite.info
 *
 * import collection.mutable
 * import org.scalatest._
 * 
 * class SetSuite extends Suite with GivenWhenThen {
 *
 *   def &#96;test: an element can be added to an empty mutable Set&#96; {
 *
 *     given("an empty mutable Set")
 *     val set = mutable.Set.empty[String]
 *
 *     when("an element is added")
 *     set += "clarity"
 *
 *     then("the Set should have size 1")
 *     assert(set.size === 1)
 *
 *     and("the Set should contain the added element")
 *     assert(set.contains("clarity"))
 *
 *     info("That's all folks!")
 *   }
 * }
 * </pre>
 *
 * If you run this <code>Suite</code> from the interpreter, you will see the messages
 * included in the output:
 *
 * <pre class="stREPL">
 * scala&gt; new SetSuite execute
 * <span class="stGreen">SetSuite:
 * - an element can be added to an empty mutable Set
 *   + Given an empty mutable Set
 *   + When an element is added
 *   + Then the Set should have size 1
 *   + And the Set should contain the added element
 *   + That's all folks!</span>
 * </pre>
 *
 * <p>
 * Trait <code>Suite</code> also carries a <a href="Documenter.html"><code>Documenter</code></a> named <code>markup</code>, which
 * you can use to transmit markup text to the <code>Reporter</code>.
 * </p>
 * --------------
 * <h2>Assertions and <code>=</code><code>=</code><code>=</code></h2>
 *
 * <p>
 * Inside test methods in a <code>Suite</code>, you can write assertions by invoking <code>assert</code> and passing in a <code>Boolean</code> expression,
 * such as:
 * </p>
 *
 * <pre class="stHighlight">
 * val left = 2
 * val right = 1
 * assert(left == right)
 * </pre>
 *
 * <p>
 * If the passed expression is <code>true</code>, <code>assert</code> will return normally. If <code>false</code>,
 * <code>assert</code> will complete abruptly with a <code>TestFailedException</code>. This exception is usually not caught
 * by the test method, which means the test method itself will complete abruptly by throwing the <code>TestFailedException</code>. Any
 * test method that completes abruptly with an exception is considered a failed
 * test. A test method that returns normally is considered a successful test.
 * </p>
 *
 * <p>
 * If you pass a <code>Boolean</code> expression to <code>assert</code>, a failed assertion will be reported, but without
 * reporting the left and right values. You can alternatively encode these values in a <code>String</code> passed as
 * a second argument to <code>assert</code>, as in:
 * </p>
 * 
 * <pre class="stHighlight">
 * val left = 2
 * val right = 1
 * assert(left == right, left + " did not equal " + right)
 * </pre>
 *
 * <p>
 * Using this form of <code>assert</code>, the failure report will include the left and right values, 
 * helping you debug the problem. However, ScalaTest provides the <code>===</code> operator to make this easier.
 * (The <code>===</code> operator is defined in trait <a href="Assertions.html"><code>Assertions</code></a> which trait <code>Suite</code> extends.)
 * You use it like this:
 * </p>
 *
 * <pre class="stHighlight">
 * val left = 2
 * val right = 1
 * assert(left === right)
 * </pre>
 *
 * <p>
 * Because you use <code>===</code> here instead of <code>==</code>, the failure report will include the left
 * and right values. For example, the detail message in the thrown <code>TestFailedException</code> from the <code>assert</code>
 * shown previously will include, "2 did not equal 1".
 * From this message you will know that the operand on the left had the value 2, and the operand on the right had the value 1.
 * </p>
 *
 * <p>
 * If you're familiar with JUnit, you would use <code>===</code>
 * in a ScalaTest <code>Suite</code> where you'd use <code>assertEquals</code> in a JUnit <code>TestCase</code>.
 * The <code>===</code> operator is made possible by an implicit conversion from <code>Any</code>
 * to <code>Equalizer</code>. If you're curious to understand the mechanics, see the <a href="Assertions$Equalizer.html">documentation for
 * <code>Equalizer</code></a> and the <code>convertToEqualizer</code> method.
 * </p>
 *
 * <h2>Expected results</h2>
 *
 * Although <code>===</code> provides a natural, readable extension to Scala's <code>assert</code> mechanism,
 * as the operands become lengthy, the code becomes less readable. In addition, the <code>===</code> comparison
 * doesn't distinguish between actual and expected values. The operands are just called <code>left</code> and <code>right</code>,
 * because if one were named <code>expected</code> and the other <code>actual</code>, it would be difficult for people to
 * remember which was which. To help with these limitations of assertions, <code>Suite</code> includes a method called <code>expectResult</code> that
 * can be used as an alternative to <code>assert</code> with <code>===</code>. To use <code>expectResult</code>, you place
 * the expected value in parentheses after <code>expectResult</code>, followed by curly braces containing code 
 * that should result in the expected value. For example:
 *
 * <pre class="stHighlight">
 * val a = 5
 * val b = 2
 * expectResult(2) {
 *   a - b
 * }
 * </pre>
 *
 * <p>
 * In this case, the expected value is <code>2</code>, and the code being tested is <code>a - b</code>. This expectation will fail, and
 * the detail message in the <code>TestFailedException</code> will read, "Expected 2, but got 3."
 * </p>
 *
 * <h2>Intercepted exceptions</h2>
 *
 * <p>
 * Sometimes you need to test whether a method throws an expected exception under certain circumstances, such
 * as when invalid arguments are passed to the method. You can do this in the JUnit style, like this:
 * </p>
 *
 * <pre class="stHighlight">
 * val s = "hi"
 * try {
 *   s.charAt(-1)
 *   fail()
 * }
 * catch {
 *   case _: IndexOutOfBoundsException =&gt; // Expected, so continue
 * }
 * </pre>
 *
 * <p>
 * If <code>charAt</code> throws <code>IndexOutOfBoundsException</code> as expected, control will transfer
 * to the catch case, which does nothing. If, however, <code>charAt</code> fails to throw an exception,
 * the next statement, <code>fail()</code>, will be executed. The <code>fail</code> method always completes abruptly with
 * a <code>TestFailedException</code>, thereby signaling a failed test.
 * </p>
 *
 * <p>
 * To make this common use case easier to express and read, ScalaTest provides an <code>intercept</code>
 * method. You use it like this:
 * </p>
 *
 * <pre class="stHighlight">
 * val s = "hi"
 * intercept[IndexOutOfBoundsException] {
 *   s.charAt(-1)
 * }
 * </pre>
 *
 * <p>
 * This code behaves much like the previous example. If <code>charAt</code> throws an instance of <code>IndexOutOfBoundsException</code>,
 * <code>intercept</code> will return that exception. But if <code>charAt</code> completes normally, or throws a different
 * exception, <code>intercept</code> will complete abruptly with a <code>TestFailedException</code>. The <code>intercept</code> method returns the
 * caught exception so that you can inspect it further if you wish, for example, to ensure that data contained inside
 * the exception has the expected values. Here's an example:
 * </p>
 *
 * <pre class="stHighlight">
 * val s = "hi"
 * val caught =
 *   intercept[IndexOutOfBoundsException] {
 *     s.charAt(-1)
 *   }
 * assert(caught.getMessage === "String index out of range: -1")
 * </pre>
 *
 * <h2>Using matchers and other assertions</h2>
 *
 * <p>
 * ScalaTest also supports another style of assertions via its matchers DSL. By mixing in
 * trait <a href="matchers/ShouldMatchers.html"><code>ShouldMatchers</code></a>, you can 
 * write suites that look like:
 * </p>
 *
 * <pre class="stHighlight">
 * package org.scalatest.examples.suite.matchers
 *
 * import org.scalatest._
 *
 * class SetSuite extends Suite with ShouldMatchers {
 *
 *   def &#96;test: an empty Set should have size 0&#96; {
 *     Set.empty.size should equal (0)
 *   }
 *
 *   def &#96;test: invoking head on an empty Set should produce NoSuchElementException&#96; {
 *     evaluating { Set.empty.head } should produce [NoSuchElementException]
 *   }
 * }
 * </pre>
 * 
 * <p>If you prefer the word "<code>must</code>" to the word "<code>should</code>," you can alternatively mix in
 * trait <a href="matchers/MustMatchers.html"><code>MustMatchers</code></a>.
 * </p>
 *
 * <p>
 * If you are comfortable with assertion mechanisms from other test frameworks, chances
 * are you can use them with ScalaTest. Any assertion mechanism that indicates a failure with an exception
 * can be used as is with ScalaTest. For example, to use the <code>assertEquals</code>
 * methods provided by JUnit or TestNG, simply import them and use them. (You will of course need
 * to include the relevant JAR file for the framework whose assertions you want to use on either the
 * classpath or runpath when you run your tests.) 
 * </p>
 */

/**
 * A suite of tests. A <code>Suite</code> instance encapsulates a conceptual
 * suite (<em>i.e.</em>, a collection) of tests.
 *
 * <p>
 * This trait provides an interface composed of "lifecycle methods" that allow suites of tests to be run.
 * Its implementation enables a default way of writing and executing tests.  Subtraits and subclasses can
 * override <code>Suite</code>'s lifecycle methods to enable other ways of writing and executing tests.
 * </p>
 *
 * <p>
 * <strong>Prior to ScalaTest 2.0.M4, trait <code>Suite</code> served two purposes: 1) It served as the base
 * class of ScalaTest's family of style traits, and 2) It was itself a style trait in which tests are methods.
 * Although it will continue to serve its first purpose, it has been deprecated as a style trait. Pre-existing code
 * that used <code>Suite</code> as a style trait to define tests as methods will continue to work during the
 * deprecation period, but will generate a deprecation warning. Please change all such uses of <code>Suite</code>
 * to use trait <a href="Spec.html"><code>Spec</code></a> instead.</strong>
 * </p>
 *
 * <h2>Nested suites</h2>
 *
 * <p>
 * A <code>Suite</code> can refer to a collection of other <code>Suite</code>s,
 * which are called <em>nested</em> <code>Suite</code>s. Those nested  <code>Suite</code>s can in turn have
 * their own nested  <code>Suite</code>s, and so on. Large test suites can be organized, therefore, as a tree of
 * nested <code>Suite</code>s.
 * This trait's <code>run</code> method, in addition to invoking its
 * test methods, invokes <code>run</code> on each of its nested <code>Suite</code>s.
 * </p>
 *
 * <p>
 * A <code>List</code> of a <code>Suite</code>'s nested <code>Suite</code>s can be obtained by invoking its
 * <code>nestedSuites</code> method. If you wish to create a <code>Suite</code> that serves as a
 * container for nested <code>Suite</code>s, whether or not it has test methods of its own, simply override <code>nestedSuites</code>
 * to return a <code>List</code> of the nested <code>Suite</code>s. Because this is a common use case, ScalaTest provides
 * a convenience <code>Suites</code> class, which takes a variable number of nested <code>Suite</code>s as constructor
 * parameters. Here's an example:
 * </p>
 *
 * <pre class="stHighlight">
 * package org.scalatest.examples.suite.nested
 *
 * import org.scalatest._
 *
 * class ASuite extends FunSuite {
 *   test("A should have ASCII value 41 hex") {
 *     assert('A' === 0x41)
 *   }
 *   test("a should have ASCII value 61 hex") {
 *     assert('a' === 0x61)
 *   }
 * }
 * class BSuite extends FunSuite {
 *   test("B should have ASCII value 42 hex") {
 *     assert('B' === 0x42)
 *   }
 *   test("b should have ASCII value 62 hex") {
 *     assert('b' === 0x62)
 *   }
 * }
 * class CSuite extends FunSuite {
 *   test("C should have ASCII value 43 hex") {
 *     assert('C' === 0x43)
 *   }
 *   test("c should have ASCII value 63 hex") {
 *     assert('c' === 0x63)
 *   }
 * }
 *
 * class ASCIISuite extends Suites(
 *   new ASuite,
 *   new BSuite,
 *   new CSuite
 * )
 * </pre>
 *
 * <p>
 * If you now run <code>ASCIISuite</code>:
 * </p>
 *
 * <pre class="stREPL">
 * scala&gt; new ASCIISuite execute
 * </pre>
 *
 * <p>
 * You will see reports printed to the standard output that indicate the nested
 * suites&#8212;<code>ASuite</code>, <code>BSuite</code>, and
 * <code>CSuite</code>&#8212;were run:
 * </p>
 *
 * <pre class="stREPL">
 * <span class="stGreen">ASCIISuite:
 * ASuite:
 * - A should have ASCII value 41 hex
 * - a should have ASCII value 61 hex
 * BSuite:
 * - B should have ASCII value 42 hex
 * - b should have ASCII value 62 hex
 * CSuite:
 * - C should have ASCII value 43 hex
 * - c should have ASCII value 63 hex</span>
 * </pre>
 *
 * <p>
 * Note that <code>Runner</code> can discover <code>Suite</code>s automatically, so you need not
 * necessarily define nested <code>Suites</code> explicitly. See the <a href="tools/Runner$.html#membersOnlyWildcard">documentation
 * for <code>Runner</code></a> for more information.
 * </p>
 *
 * <a name="configMapSection"></a><h2>The config map</h2>
 *
 * <p>
 * In some cases you may need to pass information to a suite of tests.
 * For example, perhaps a suite of tests needs to grab information from a file, and you want
 * to be able to specify a different filename during different runs.  You can accomplish this in ScalaTest by passing
 * the filename in a <em>config map</em> of key-value pairs, which is passed to <code>run</code> as a <code>Map[String, Any]</code>.
 * The values in the config map are called "config objects," because they can be used to <em>configure</em>
 * suites, reporters, and tests.
 * </p>
 *
 * <p>
 * You can specify a string config object is via the ScalaTest <code>Runner</code>, either via the command line
 * or ScalaTest's ant task.
 * (See the <a href="tools/Runner$.html#configMapSection">documentation for Runner</a> for information on how to specify 
 * config objects on the command line.)
 * The config map is passed to <code>run</code>, <code>runNestedSuites</code>, <code>runTests</code>, and <code>runTest</code>,
 * so one way to access it in your suite is to override one of those methods. If you need to use the config map inside your tests, you
 * can access it from the <code>NoArgTest</code> passed to <code>withFixture</code>, or the <code>OneArgTest</code> passed to
 * <code>withFixture</code> in the traits in the <code>org.scalatest.fixture</code> package. (See the
 * <a href="fixture/Suite.html">documentation for <code>fixture.Suite</code></a>
 * for instructions on how to access the config map in tests.)
 * </p>
 *
 * <h2>Executing suites in parallel</h2>
 *
 * <p>
 * The <code>run</code> method takes as one of its parameters an optional <code>Distributor</code>. If 
 * a <code>Distributor</code> is passed in, this trait's implementation of <code>run</code> puts its nested
 * <code>Suite</code>s into the distributor rather than executing them directly. The caller of <code>run</code>
 * is responsible for ensuring that some entity runs the <code>Suite</code>s placed into the 
 * distributor. The <code>-P</code> command line parameter to <code>Runner</code>, for example, will cause
 * <code>Suite</code>s put into the <code>Distributor</code> to be run in parallel via a pool of threads.
 * If you wish to execute the tests themselves in parallel, mix in <a href="ParallelTestExecution.html"><code>ParallelTestExecution</code></a>.
 * </p>
 *
 * <a name="errorHandling"></a>
 * <h2>Treatment of <code>java.lang.Error</code>s</h2>
 *
 * <p>
 * The Javadoc documentation for <code>java.lang.Error</code> states:
 * </p>
 *
 * <blockquote>
 * An <code>Error</code> is a subclass of <code>Throwable</code> that indicates serious problems that a reasonable application should not try to catch. Most
 * such errors are abnormal conditions.
 * </blockquote>
 *
 * <p>
 * Because <code>Error</code>s are used to denote serious errors, trait <code>Suite</code> and its subtypes in the ScalaTest API do not always treat a test
 * that completes abruptly with an <code>Error</code> as a test failure, but sometimes as an indication that serious problems
 * have arisen that should cause the run to abort. For example, if a test completes abruptly with an <code>OutOfMemoryError</code>, 
 * it will not be reported as a test failure, but will instead cause the run to abort. Because not everyone uses <code>Error</code>s only to represent serious
 * problems, however, ScalaTest only behaves this way for the following exception types (and their subclasses):
 * </p>
 *
 * <ul>
 * <li><code>java.lang.annotation.AnnotationFormatError</code></li>
 * <li><code>java.awt.AWTError</code></li>
 * <li><code>java.nio.charset.CoderMalfunctionError</code></li>
 * <li><code>javax.xml.parsers.FactoryConfigurationError</code></li>
 * <li><code>java.lang.LinkageError</code></li>
 * <li><code>java.lang.ThreadDeath</code></li>
 * <li><code>javax.xml.transform.TransformerFactoryConfigurationError</code></li>
 * <li><code>java.lang.VirtualMachineError</code></li>
 * </ul>
 *
 * <p>
 * The previous list includes all <code>Error</code>s that exist as part of Java 1.5 API, excluding <code>java.lang.AssertionError</code>. ScalaTest
 * does treat a thrown <code>AssertionError</code> as an indication of a test failure. In addition, any other <code>Error</code> that is not an instance of a
 * type mentioned in the previous list will be caught by the <code>Suite</code> traits in the ScalaTest API and reported as the cause of a test failure. 
 * </p>
 *
 * <p>
 * Although trait <code>Suite</code> and all its subtypes in the ScalaTest API consistently behave this way with regard to <code>Error</code>s,
 * this behavior is not required by the contract of <code>Suite</code>. Subclasses and subtraits that you define, for example, may treat all
 * <code>Error</code>s as test failures, or indicate errors in some other way that has nothing to do with exceptions.
 * </p>
 *
 * <h2>Extensibility</h2>
 *
 * <p>
 * Trait <code>Suite</code> provides default implementations of its methods that should
 * be sufficient for most applications, but many methods can be overridden when desired. Here's
 * a summary of the methods that are intended to be overridden:
 * </p>
 *
 * <ul>
 * <li><code>run</code> - override this method to define custom ways to run suites of
 *   tests.</li>
 * <li><code>runNestedSuites</code> - override this method to define custom ways to run nested suites.</li>
 * <li><code>runTests</code> - override this method to define custom ways to run a suite's tests.</li>
 * <li><code>runTest</code> - override this method to define custom ways to run a single named test.</li>
 * <li><code>testNames</code> - override this method to specify the <code>Suite</code>'s test names in a custom way.</li>
 * <li><code>tags</code> - override this method to specify the <code>Suite</code>'s test tags in a custom way.</li>
 * <li><code>nestedSuites</code> - override this method to specify the <code>Suite</code>'s nested <code>Suite</code>s in a custom way.</li>
 * <li><code>suiteName</code> - override this method to specify the <code>Suite</code>'s name in a custom way.</li>
 * <li><code>expectedTestCount</code> - override this method to count this <code>Suite</code>'s expected tests in a custom way.</li>
 * </ul>
 *
 * <p>
 * For example, this trait's implementation of <code>testNames</code> performs reflection to discover methods starting with <code>test</code>,
 * and places these in a <code>Set</code> whose iterator returns the names in alphabetical order. If you wish to run tests in a different
 * order in a particular <code>Suite</code>, perhaps because a test named <code>testAlpha</code> can only succeed after a test named
 * <code>testBeta</code> has run, you can override <code>testNames</code> so that it returns a <code>Set</code> whose iterator returns
 * <code>testBeta</code> <em>before</em> <code>testAlpha</code>. (This trait's implementation of <code>run</code> will invoke tests
 * in the order they come out of the <code>testNames</code> <code>Set</code> iterator.)
 * </p>
 *
 * <p>
 * Alternatively, you may not like starting your test methods with <code>test</code>, and prefer using <code>@Test</code> annotations in
 * the style of Java's JUnit 4 or TestNG. If so, you can override <code>testNames</code> to discover tests using either of these two APIs
 * <code>@Test</code> annotations, or one of your own invention. (This is in fact
 * how <code>org.scalatest.junit.JUnitSuite</code> and <code>org.scalatest.testng.TestNGSuite</code> work.)
 * </p>
 *
 * <p>
 * Moreover, <em>test</em> in ScalaTest does not necessarily mean <em>test method</em>. A test can be anything that can be given a name,
 * that starts and either succeeds or fails, and can be ignored. In <code>org.scalatest.FunSuite</code>, for example, tests are represented
 * as function values. This
 * approach might look foreign to JUnit users, but may feel more natural to programmers with a functional programming background.
 * To facilitate this style of writing tests, <code>FunSuite</code> overrides <code>testNames</code>, <code>runTest</code>, and <code>run</code> such that you can 
 * define tests as function values.
 * </p>
 *
 * <p>
 * You can also model existing JUnit 3, JUnit 4, or TestNG tests as suites of tests, thereby incorporating tests written in Java into a ScalaTest suite.
 * The "wrapper" classes in packages <code>org.scalatest.junit</code> and <code>org.scalatest.testng</code> exist to make this easy.
 * No matter what legacy tests you may have, it is likely you can create or use an existing <code>Suite</code> subclass that allows you to model those tests
 * as ScalaTest suites and tests and incorporate them into a ScalaTest suite. You can then write new tests in Scala and continue supporting
 * older tests in Java.
 * </p>
 *
 * @author Bill Venners
 */
@Finders(Array("org.scalatest.finders.MethodFinder"))
trait Suite extends Assertions with AbstractSuite with Serializable { thisSuite =>

  import Suite.TestMethodPrefix, Suite.InformerInParens, Suite.IgnoreAnnotation

  /**
   * A test function taking no arguments, which also provides a test name and config map.
   *
   * <p>
   * <code>Suite</code>'s implementation of <code>runTest</code> passes instances of this trait
   * to <code>withFixture</code> for every test method it executes. It invokes <code>withFixture</code>
   * for every test, including test methods that take an <code>Informer</code>. For the latter case,
   * the <code>Informer</code> to pass to the test method is already contained inside the
   * <code>NoArgTest</code> instance passed to <code>withFixture</code>.
   * </p>
   */
  protected trait NoArgTest extends (() => Unit) with TestData {
    
    /**
     * Runs the code of the test.
     */
    def apply()

  }

  /**
  * A <code>List</code> of this <code>Suite</code> object's nested <code>Suite</code>s. If this <code>Suite</code> contains no nested <code>Suite</code>s,
  * this method returns an empty <code>List</code>. This trait's implementation of this method returns an empty <code>List</code>.
  */
  def nestedSuites: IndexedSeq[Suite] = Vector.empty

  /**
   * Executes one or more tests in this <code>Suite</code>, printing results to the standard output.
   *
   * <p>
   * This method invokes <code>run</code> on itself, passing in values that can be configured via the parameters to this
   * method, all of which have default values. This behavior is convenient when working with ScalaTest in the Scala interpreter.
   * Here's a summary of this method's parameters and how you can use them:
   * </p>
   *
   * <p>
   * <strong>The <code>testName</code> parameter</strong>
   * </p>
   *
   * <p>
   * If you leave <code>testName</code> at its default value (of <code>null</code>), this method will pass <code>None</code> to
   * the <code>testName</code> parameter of <code>run</code>, and as a result all the tests in this suite will be executed. If you
   * specify a <code>testName</code>, this method will pass <code>Some(testName)</code> to <code>run</code>, and only that test
   * will be run. Thus to run all tests in a suite from the Scala interpreter, you can write:
   * </p>
   *
   * <pre class="stREPL">
   * scala&gt; new ExampleSuite execute
   * </pre>
   *
   * <p>
   * (The above syntax actually invokes the overloaded parameterless form of <code>execute</code>, which calls this form with its default parameter values.)
   * To run just the test named <code>"my favorite test"</code> in a suite from the Scala interpreter, you would write:
   * </p>
   *
   * <pre class="stREPL">
   * scala&gt; new ExampleSuite execute ("my favorite test")
   * </pre>
   *
   * <p>
   * Or:
   * </p>
   *
   * <pre class="stREPL">
   * scala&gt; new ExampleSuite execute (testName = "my favorite test")
   * </pre>
   *
   * <p>
   * <strong>The <code>configMap</code> parameter</strong>
   * </p>
   *
   * <p>
   * If you provide a value for the <code>configMap</code> parameter, this method will pass it to <code>run</code>. If not, the default value
   * of an empty <code>Map</code> will be passed. For more information on how to use a config map to configure your test suites, see
   * the <a href="#configMapSection">config map section</a> in the main documentation for this trait. Here's an example in which you configure
   * a run with the name of an input file:
   * </p>
   *
   * <pre class="stREPL">
   * scala&gt; new ExampleSuite execute (configMap = Map("inputFileName" -> "in.txt")
   * </pre>
   *
   * <p>
   * <strong>The <code>color</code> parameter</strong>
   * </p>
   *
   * <p>
   * If you leave the <code>color</code> parameter unspecified, this method will configure the reporter it passes to <code>run</code> to print
   * to the standard output in color (via ansi escape characters). If you don't want color output, specify false for <code>color</code>, like this:
   * </p>
   *
   * <pre class="stREPL">
   * scala&gt; new ExampleSuite execute (color = false)
   * </pre>
   *
   * <p>
   * <strong>The <code>durations</code> parameter</strong>
   * </p>
   *
   * <p>
   * If you leave the <code>durations</code> parameter unspecified, this method will configure the reporter it passes to <code>run</code> to
   * <em>not</em> print durations for tests and suites to the standard output. If you want durations printed, specify true for <code>durations</code>,
   * like this:
   * </p>
   *
   * <pre class="stREPL">
   * scala&gt; new ExampleSuite execute (durations = true)
   * </pre>
   *
   * <p>
   * <strong>The <code>shortstacks</code> and <code>fullstacks</code> parameters</strong>
   * </p>
   *
   * <p>
   * If you leave both the <code>shortstacks</code> and <code>fullstacks</code> parameters unspecified, this method will configure the reporter
   * it passes to <code>run</code> to <em>not</em> print stack traces for failed tests if it has a stack depth that identifies the offending
   * line of test code. If you prefer a short stack trace (10 to 15 stack frames) to be printed with any test failure, specify true for
   * <code>shortstacks</code>:
   * </p>
   *
   * <pre class="stREPL">
   * scala&gt; new ExampleSuite execute (shortstacks = true)
   * </pre>
   *
   * <p>
   * For full stack traces, set <code>fullstacks</code> to true:
   * </p>
   *
   * <pre class="stREPL">
   * scala&gt; new ExampleSuite execute (fullstacks = true)
   * </pre>
   *
   * <p>
   * If you specify true for both <code>shortstacks</code> and <code>fullstacks</code>, you'll get full stack traces.
   * </p>
   *
   * <p>
   * <strong>The <code>stats</code> parameter</strong>
   * </p>
   *
   * <p>
   * If you leave the <code>stats</code> parameter unspecified, this method will <em>not</em> fire <code>RunStarting</code> and either <code>RunCompleted</code>
   * or <code>RunAborted</code> events to the reporter it passes to <code>run</code>.
   * If you specify true for <code>stats</code>, this method will fire the run events to the reporter, and the reporter will print the
   * expected test count before the run, and various statistics after, including the number of suites completed and number of tests that
   * succeeded, failed, were ignored or marked pending. Here's how you get the stats:
   * </p>
   *
   * <pre class="stREPL">
   * scala&gt; new ExampleSuite execute (stats = true)
   * </pre>
   *
   *
   * <p>
   * To summarize, this method will pass to <code>run</code>:
   * </p>
   * <ul>
   * <li><code>testName</code> - <code>None</code> if this method's <code>testName</code> parameter is left at its default value of <code>null</code>, else <code>Some(testName)</code>.
   * <li><code>reporter</code> - a reporter that prints to the standard output</li>
   * <li><code>stopper</code> - a <code>Stopper</code> whose <code>apply</code> method always returns <code>false</code></li>
   * <li><code>filter</code> - a <code>Filter</code> constructed with <code>None</code> for <code>tagsToInclude</code> and <code>Set()</code>
   *   for <code>tagsToExclude</code></li>
   * <li><code>configMap</code> - the <code>configMap</code> passed to this method</li>
   * <li><code>distributor</code> - <code>None</code></li>
   * <li><code>tracker</code> - a new <code>Tracker</code></li>
   * </ul>
   *
   * <p>
   * Note:  In ScalaTest, the terms "execute" and "run" basically mean the same thing and
   * can be used interchangably. The reason this method isn't named <code>run</code> is that it takes advantage of
   * default arguments, and you can't mix overloaded methods and default arguments in Scala. (If named <code>run</code>,
   * this method would have the same name but different arguments than the main <a href="#run"><code>run</code> method</a> that
   * takes seven arguments. Thus it would overload and couldn't be used with default argument values.)
   * </p>
   *
   * <p>
   * Design note: This method has two "features" that may seem unidiomatic. First, the default value of <code>testName</code> is <code>null</code>.
   * Normally in Scala the type of <code>testName</code> would be <code>Option[String]</code> and the default value would
   * be <code>None</code>, as it is in this trait's <code>run</code> method. The <code>null</code> value is used here for two reasons. First, in
   * ScalaTest 1.5, <code>execute</code> was changed from four overloaded methods to one method with default values, taking advantage of
   * the default and named parameters feature introduced in Scala 2.8.
   * To not break existing source code, <code>testName</code> needed to have type <code>String</code>, as it did in two of the overloaded
   * <code>execute</code> methods prior to 1.5. The other reason is that <code>execute</code> has always been designed to be called primarily
   * from an interpeter environment, such as the Scala REPL (Read-Evaluate-Print-Loop). In an interpreter environment, minimizing keystrokes is king.
   * A <code>String</code> type with a <code>null</code> default value lets users type <code>suite.execute("my test name")</code> rather than
   * <code>suite.execute(Some("my test name"))</code>, saving several keystrokes.
   * </p>
   *
   * <p>
   * The second non-idiomatic feature is that <code>shortstacks</code> and <code>fullstacks</code> are all lower case rather than
   * camel case. This is done to be consistent with the <a href="Shell.html"><code>Shell</code></a>, which also uses those forms. The reason 
   * lower case is used in the <code>Shell</code> is to save keystrokes in an interpreter environment.  Most Unix commands, for
   * example, are all lower case, making them easier and quicker to type.  In the ScalaTest
   * <code>Shell</code>, methods like <code>shortstacks</code>, <code>fullstacks</code>, and <code>nostats</code>, <em>etc.</em>, are 
   * designed to be all lower case so they feel more like shell commands than methods.
   * </p>
   *
   * @param testName the name of one test to run.
   * @param configMap a <code>Map</code> of key-value pairs that can be used by the executing <code>Suite</code> of tests.
   * @param color a boolean that configures whether output is printed in color
   * @param durations a boolean that configures whether test and suite durations are printed to the standard output
   * @param shortstacks a boolean that configures whether short stack traces should be printed for test failures
   * @param fullstacks a boolean that configures whether full stack traces should be printed for test failures
   * @param stats a boolean that configures whether test and suite statistics are printed to the standard output
   *
   * @throws NullPointerException if the passed <code>configMap</code> parameter is <code>null</code>.
   * @throws IllegalArgumentException if <code>testName</code> is defined, but no test with the specified test name
   *     exists in this <code>Suite</code>
   */
  final def execute(
    testName: String = null,
    configMap: Map[String, Any] = Map(),
    color: Boolean = true,
    durations: Boolean = false,
    shortstacks: Boolean = false,
    fullstacks: Boolean = false,
    stats: Boolean = false
  ) {
    if (configMap == null)
      throw new NullPointerException("configMap was null")
    val SelectedTag = "Selected"
    val SelectedSet = Set(SelectedTag)
    val desiredTests: Set[String] =
      if (testName == null) Set.empty
      else {
        testNames.filter { s =>
          s.indexOf(testName) >= 0 || NameTransformer.decode(s).indexOf(testName) >= 0
        }
      }
    if (testName != null && desiredTests.isEmpty)
      throw new IllegalArgumentException(Resources("testNotFound", testName))

    val dispatch = new DispatchReporter(List(new StandardOutReporter(durations, color, shortstacks, fullstacks, false)))
    val tracker = new Tracker
    val filter =
      if (testName == null) Filter()
      else {
        val taggedTests: Map[String, Set[String]] = desiredTests.map(_ -> SelectedSet).toMap
        Filter(
          tagsToInclude = Some(SelectedSet),
          excludeNestedSuites = true,
          dynaTags = DynaTags(Map.empty, Map(suiteId -> taggedTests))
        )
      }
    val runStartTime = System.currentTimeMillis
    if (stats)
      dispatch(RunStarting(tracker.nextOrdinal(), expectedTestCount(filter), configMap))

    val suiteStartTime = System.currentTimeMillis
    def dispatchSuiteAborted(e: Throwable) {
      val eMessage = e.getMessage
      val rawString = 
        if (eMessage != null && eMessage.length > 0)
          Resources("runOnSuiteException")
        else
          Resources("runOnSuiteExceptionWithMessage", eMessage)
      val formatter = formatterForSuiteAborted(thisSuite, rawString)
      val duration = System.currentTimeMillis - suiteStartTime
      dispatch(SuiteAborted(tracker.nextOrdinal(), rawString, thisSuite.suiteName, thisSuite.suiteId, Some(thisSuite.getClass.getName), Some(e), Some(duration), formatter, Some(SeeStackDepthException)))
    }

    try {

      val formatter = formatterForSuiteStarting(thisSuite)
      dispatch(SuiteStarting(tracker.nextOrdinal(), thisSuite.suiteName, thisSuite.suiteId, Some(thisSuite.getClass.getName), formatter, Some(getTopOfClass)))

      run(
        None,
        Args(dispatch,
        Stopper.default,
        filter,
        configMap,
        None,
        tracker,
        Set.empty)
      )
      val suiteCompletedFormatter = formatterForSuiteCompleted(thisSuite)
      val duration = System.currentTimeMillis - suiteStartTime
      dispatch(SuiteCompleted(tracker.nextOrdinal(), thisSuite.suiteName, thisSuite.suiteId, Some(thisSuite.getClass.getName), Some(duration), suiteCompletedFormatter, Some(getTopOfClass)))
      if (stats) {
        val duration = System.currentTimeMillis - runStartTime
        dispatch(RunCompleted(tracker.nextOrdinal(), Some(duration)))
      }
    }
    catch {
      case e: InstantiationException =>
        dispatchSuiteAborted(e)
        dispatch(RunAborted(tracker.nextOrdinal(), Resources("cannotInstantiateSuite", e.getMessage), Some(e), Some(System.currentTimeMillis - runStartTime)))
      case e: IllegalAccessException =>
        dispatchSuiteAborted(e)
        dispatch(RunAborted(tracker.nextOrdinal(), Resources("cannotInstantiateSuite", e.getMessage), Some(e), Some(System.currentTimeMillis - runStartTime)))
      case e: NoClassDefFoundError =>
        dispatchSuiteAborted(e)
        dispatch(RunAborted(tracker.nextOrdinal(), Resources("cannotLoadClass", e.getMessage), Some(e), Some(System.currentTimeMillis - runStartTime)))
      case e: Throwable =>
        dispatchSuiteAborted(e)
        dispatch(RunAborted(tracker.nextOrdinal(), Resources.bigProblems(e), Some(e), Some(System.currentTimeMillis - runStartTime)))
    }
    finally {
      dispatch.dispatchDisposeAndWaitUntilDone()
    }
  }

  /**
   * Executes this <code>Suite</code>, printing results to the standard output.
   *
   * <p>
   * This method, which simply invokes the other overloaded form of <code>execute</code> with default parameter values,
   * is intended for use only as a mini-DSL for the Scala interpreter. It allows you to execute a <code>Suite</code> in the
   * interpreter with a minimum of finger typing:
   * </p>
   *
   * <pre class="stREPL">
   * scala&gt; new SetSpec execute
   * <span class="stGreen">An empty Set</span>
   * <span class="stGreen">- should have size 0</span>
   * <span class="stYellow">- should produce NoSuchElementException when head is invoked !!! IGNORED !!!</span>
   * </pre>
   *
   * <p>
   * If you do ever want to invoke <code>execute</code> outside the Scala interpreter, it is best style to invoke it with
   * empty parens to indicate it has a side effect, like this:
   * </p>
   *
   * <pre class="stREPL">
   * // Use empty parens form in regular code (outside the Scala interpreter)
   * (new ExampleSuite).execute()
   * </pre>
   */
  final def execute { execute() }

  /**
   * A <code>Map</code> whose keys are <code>String</code> tag names with which tests in this <code>Suite</code> are marked, and
   * whose values are the <code>Set</code> of test names marked with each tag.  If this <code>Suite</code> contains no tags, this
   * method returns an empty <code>Map</code>.
   *
   * <p>
   * This trait's implementation of this method uses Java reflection to discover any Java annotations attached to its test methods. The
   * fully qualified name of each unique annotation that extends <code>TagAnnotation</code> is considered a tag. This trait's
   * implementation of this method, therefore, places one key/value pair into to the
   * <code>Map</code> for each unique tag annotation name discovered through reflection. The mapped value for each tag name key will contain
   * the test method name, as provided via the <code>testNames</code> method. 
   * </p>
   * 
   * <p>
   * In addition to test methods annotations, this trait's implementation will also auto-tag test methods with class level annotations.  
   * For example, if you annotate @Ignore at the class level, all test methods in the class will be auto-annotated with @Ignore.
   * </p>
   *
   * <p>
   * Subclasses may override this method to define and/or discover tags in a custom manner, but overriding method implementations
   * should never return an empty <code>Set</code> as a value. If a tag has no tests, its name should not appear as a key in the
   * returned <code>Map</code>.
   * </p>
   */
  def tags: Map[String, Set[String]] = {
    val testNameSet = testNames
      
    val testTags = Map() ++ 
      (for (testName <- testNameSet; if !getTags(testName).isEmpty)
        yield testName -> (Set() ++ getTags(testName)))

    autoTagClassAnnotations(testTags, this)
  }
  
  private def getTags(testName: String) =
    for {
      a <- getMethodForTestName(testName).getDeclaredAnnotations
      annotationClass = a.annotationType
      if annotationClass.isAnnotationPresent(classOf[TagAnnotation])
    } yield annotationClass.getName

  /**
  * A <code>Set</code> of test names. If this <code>Suite</code> contains no tests, this method returns an empty <code>Set</code>.
  *
  * <p>
  * <strong><code>Suite</code> has been deprecated as a style trait. During the deprecation period, the following behavior will continue
  * to work as before, but will go away at the conclusion of the deprecation period:</strong>
  * This trait's implementation of this method uses Java reflection to discover all public methods whose name starts with <code>"test"</code>,
  * which take either nothing or a single <code>Informer</code> as parameters. For each discovered test method, it assigns a test name
  * comprised of just the method name if the method takes no parameters, or the method name plus <code>(Informer)</code> if the
  * method takes a <code>Informer</code>. Here are a few method signatures and the names that this trait's implementation assigns them:
  * </p>
  *
  * <pre class="stHighlight">
  * def testCat() {}         // test name: "testCat"
  * def testCat(Informer) {} // test name: "testCat(Informer)"
  * def testDog() {}         // test name: "testDog"
  * def testDog(Informer) {} // test name: "testDog(Informer)"
  * def test() {}            // test name: "test"
  * def test(Informer) {}    // test name: "test(Informer)"
  * </pre>
  *
  * <p>
  * This trait's implementation of this method returns an immutable <code>Set</code> of all such names, excluding the name
  * <code>testNames</code>. The iterator obtained by invoking <code>elements</code> on this
  * returned <code>Set</code> will produce the test names in their <em>natural order</em>, as determined by <code>String</code>'s
  * <code>compareTo</code> method.
  * </p>
  *
  * <p>
  * This trait's implementation of <code>runTests</code> invokes this method
  * and calls <code>runTest</code> for each test name in the order they appear in the returned <code>Set</code>'s iterator.
  * Although this trait's implementation of this method returns a <code>Set</code> whose iterator produces <code>String</code>
  * test names in a well-defined order, the contract of this method does not required a defined order. Subclasses are free to
  * override this method and return test names in an undefined order, or in a defined order that's different from <code>String</code>'s
  * natural order.
  * </p>
  *
  * <p>
  * Subclasses may override this method to produce test names in a custom manner. One potential reason to override <code>testNames</code> is
  * to run tests in a different order, for example, to ensure that tests that depend on other tests are run after those other tests.
  * Another potential reason to override is allow tests to be defined in a different manner, such as methods annotated <code>@Test</code> annotations
  * (as is done in <code>JUnitSuite</code> and <code>TestNGSuite</code>) or test functions registered during construction (as is
  * done in <code>FunSuite</code> and <code>FunSpec</code>).
  * </p>
  *
  * <p>
  * In ScalaTest's event model, a test may be surrounded by &ldquo;scopes.&rdquo; Each test and scope is associated with string of text.
  * A test's name is concatenation of the text of any surrounding scopes followed by the text provided with the test
  * itself, after each text element has been trimmed and one space inserted between each component. Here's an example:
  * </p>
  *
  * <pre class="stHighlight">
  * package org.scalatest.examples.freespec
  * 
  * import org.scalatest.FreeSpec
  * 
  * class SetSpec extends FreeSpec {
  * 
  *   "A Set" - {
  *     "when empty" - {
  *       "should have size 0" in {
  *         assert(Set.empty.size === 0)
  *       }
  *       
  *       "should produce NoSuchElementException when head is invoked" in {
  *         intercept[NoSuchElementException] {
  *           Set.empty.head
  *         }
  *       }
  *     }
  *   }
  * }
  * </pre>
  *
  * <p>
  * The above <code>FreeSpec</code> contains two tests, both nested inside the same two scopes. The outermost scope names
  * the subject, <code>A Set</code>. The nested scope qualifies the subject with <code>when empty</code>. Inside that
  * scope are the two tests. The text of the tests are:
  * <p>
  *
  * <ul>
  * <li><code>should have size 0</code></li>
  * <li><code>should produce NoSuchElementException when head is invoked</code></li>
  * </ul>
  *
  * <p>
  * Therefore, the names of these two tests are:
  * </p>
  *
  * <ul>
  * <li><code>A Stack when empty should have size 0</code></li>
  * <li><code>A Stack when empty should produce NoSuchElementException when head is invoked</code></li>
  * </ul>
  *
  * <p>
  * Note that because the component scope and test text strings are trimmed, any leading or trailing space will be dropped
  * before they are strung together to form the test name, with each trimmed component separated by a space. If the scopes
  * in the above example had text <code>" A Set "</code> and <code>" when empty "</code>, and the first test had text
  * <code>" should have size 0 "</code>, its test name would still be the same, "A Set when empty should have size 0"</code>.
  * </p>
  */
  def testNames: Set[String] = {

    def isTestMethod(m: Method) = {

      // Factored out to share code with fixture.Suite.testNames
      val (isInstanceMethod, simpleName, firstFour, paramTypes, hasNoParams, isTestNames, isTestTags, isTestDataFor) = isTestMethodGoodies(m)

      isInstanceMethod && (firstFour == "test") && !isTestDataFor && ((hasNoParams && !isTestNames && !isTestTags) || takesInformer(m) || takesCommunicator(m))
    }

    val testNameArray =
      for (m <- getClass.getMethods; if isTestMethod(m)) 
        yield if (takesInformer(m)) m.getName + InformerInParens else m.getName

    val result = TreeSet.empty[String](EncodedOrdering) ++ testNameArray
    if (result.size != testNameArray.length) {
      throw new NotAllowedException("Howdy", 0)
    }
    result
  }

  /*
  Old style method names will have (Informer) at the end still, but new ones will
  not. This method will find the one without a Rep if the same name is used
  with and without a Rep.
   */
  private[scalatest] def getMethodForTestName(testName: String) =
    try {
      getClass.getMethod(
        simpleNameForTest(testName),
        (if (testMethodTakesAnInformer(testName)) Array(classOf[Informer]) else new Array[Class[_]](0)): _*
      )
    }
    catch {
      case e: NoSuchMethodException =>
        // Try (Rep) on the end
        try {
          getClass.getMethod(simpleNameForTest(testName), classOf[Rep])
        }
        catch {
          case e: NoSuchMethodException =>
            throw new IllegalArgumentException(Resources("testNotFound", testName))
        }
      case e: Throwable =>
        throw e
    }

  /**
   *  Run the passed test function in the context of a fixture established by this method.
   *
   * <p>
   * This method should set up the fixture needed by the tests of the
   * current suite, invoke the test function, and if needed, perform any clean
   * up needed after the test completes. Because the <code>NoArgTest</code> function
   * passed to this method takes no parameters, preparing the fixture will require
   * side effects, such as reassigning instance <code>var</code>s in this <code>Suite</code> or initializing
   * a globally accessible external database. If you want to avoid reassigning instance <code>var</code>s
   * you can use <a href="fixture/Suite.html">fixture.Suite</a>.
   * </p>
   *
   * <p>
   * This trait's implementation of <code>runTest</code> invokes this method for each test, passing
   * in a <code>NoArgTest</code> whose <code>apply</code> method will execute the code of the test.
   * </p>
   *
   * <p>
   * This trait's implementation of this method simply invokes the passed <code>NoArgTest</code> function.
   * </p>
   *
   * @param test the no-arg test function to run with a fixture
   */
  protected def withFixture(test: NoArgTest) {
    test()
  }

  // Factored out to share this with fixture.Suite.runTest
  private[scalatest] def getSuiteRunTestGoodies(stopper: Stopper, reporter: Reporter, testName: String) = {
    val (stopRequested, report, testStartTime) = getRunTestGoodies(stopper, reporter, testName)
    val method = getMethodForTestName(testName)
    (stopRequested, report, method, testStartTime)
  }

  // Sharing this with FunSuite and fixture.FunSuite as well as Suite and fixture.Suite
  private[scalatest] def getRunTestGoodies(stopper: Stopper, reporter: Reporter, testName: String) = {

    val stopRequested = stopper
    val report = wrapReporterIfNecessary(reporter)

    val testStartTime = System.currentTimeMillis

    (stopRequested, report, testStartTime)
  }

  /**
   * Run a test.
   *
   * <p>
   * This trait's implementation uses Java reflection to invoke on this object the test method identified by the passed <code>testName</code>.
   * </p>
   *
   * <p>
   * Implementations of this method are responsible for ensuring a <code>TestStarting</code> event
   * is fired to the <code>Reporter</code> before executing any test, and either <code>TestSucceeded</code>,
   * <code>TestFailed</code>, or <code>TestPending</code> after executing any nested
   * <code>Suite</code>. (If a test is marked with the <code>org.scalatest.Ignore</code> tag, the
   * <code>runTests</code> method is responsible for ensuring a <code>TestIgnored</code> event is fired and that
   * this <code>runTest</code> method is not invoked for that ignored test.)
   * </p>
   *
   * @param testName the name of one test to run.
   * @param args the <code>Args</code> for this run
   *
   * @throws NullPointerException if any of <code>testName</code>, <code>reporter</code>, <code>stopper</code>, <code>configMap</code>
   *     or <code>tracker</code> is <code>null</code>.
   * @throws IllegalArgumentException if <code>testName</code> is defined, but no test with the specified test name
   *     exists in this <code>Suite</code>
   */
  protected def runTest(testName: String, args: Args): Status = {

    if (testName == null)
      throw new NullPointerException("testName was null")
    if (args == null)
      throw new NullPointerException("args was null")
    
    import args._

    val (stopRequested, report, method, testStartTime) =
      getSuiteRunTestGoodies(stopper, reporter, testName)

    reportTestStarting(this, report, tracker, testName, testName, rerunner, Some(getTopOfMethod(testName)))

    val formatter = getEscapedIndentedTextForTest(testName, 1, true)

    val messageRecorderForThisTest = new MessageRecorder(report)
    val informerForThisTest =
      MessageRecordingInformer(
        messageRecorderForThisTest, 
        (message, payload, isConstructingThread, testWasPending, testWasCanceled, location) => createInfoProvided(thisSuite, report, tracker, Some(testName), message, payload, 2, location, isConstructingThread, true)
      )

    // TODO: Was using reportInfoProvided here before, to double check with Bill for changing to markup provided.
    val documenterForThisTest =
      MessageRecordingDocumenter(
        messageRecorderForThisTest, 
        (message, _, isConstructingThread, testWasPending, testWasCanceled, location) => createMarkupProvided(thisSuite, report, tracker, Some(testName), message, 2, location, isConstructingThread) // TODO: Need a test that fails because testWasCanceleed isn't being passed
      )

    class RepImpl(val info: Informer, val markup: Documenter) extends Rep

    def testMethodTakesARep(method: Method): Boolean = {
      val paramTypes = method.getParameterTypes
      (paramTypes.size == 1) && (paramTypes(0) eq classOf[Rep])
    }

    val argsArray: Array[Object] =
      if (testMethodTakesAnInformer(testName)) {
        Array(informerForThisTest)  
      }
      else if (testMethodTakesARep(method)) {
        Array(new RepImpl(informerForThisTest, documenterForThisTest))
      }
      else Array()

    try {
      val theConfigMap = configMap
      val testData = testDataFor(testName, theConfigMap)
      withFixture(
        new NoArgTest {
          val name = testData.name
          def apply() { method.invoke(thisSuite, argsArray: _*) }
          val configMap = testData.configMap
          val scopes = testData.scopes
          val text = testData.text
          val tags = testData.tags
        }
      )
      val duration = System.currentTimeMillis - testStartTime
<<<<<<< HEAD
      reportTestSucceeded(this, report, tracker, testName, testName, messageRecorderForThisTest.recordedEvents(false, false), duration, formatter, rerunner, Some(getTopOfMethod(method)))
=======
      reportTestSucceeded(this, report, tracker, testName, testName, getDecodedName(testName), messageRecorderForThisTest.recordedEvents(false, false), duration, formatter, rerunner, Some(getTopOfMethod(method)))
      new SucceededStatus
>>>>>>> 08d870a7
    }
    catch { 
      case ite: InvocationTargetException =>
        val t = ite.getTargetException
        t match {
          case _: TestPendingException =>
            val duration = System.currentTimeMillis - testStartTime
            // testWasPending = true so info's printed out in the finally clause show up yellow
<<<<<<< HEAD
            reportTestPending(this, report, tracker, testName, testName, messageRecorderForThisTest.recordedEvents(true, false), duration, formatter, Some(getTopOfMethod(method)))
=======
            reportTestPending(this, report, tracker, testName, testName, getDecodedName(testName), messageRecorderForThisTest.recordedEvents(true, false), duration, formatter, Some(getTopOfMethod(method)))
            new SucceededStatus
>>>>>>> 08d870a7
          case e: TestCanceledException =>
            val duration = System.currentTimeMillis - testStartTime
            val message = getMessageForException(e)
            val formatter = getEscapedIndentedTextForTest(testName, 1, true)
            // testWasCanceled = true so info's printed out in the finally clause show up yellow
<<<<<<< HEAD
            report(TestCanceled(tracker.nextOrdinal(), message, thisSuite.suiteName, thisSuite.suiteId, Some(thisSuite.getClass.getName), 
                                testName, testName, messageRecorderForThisTest.recordedEvents(false, true), Some(e), Some(duration), Some(formatter), Some(TopOfMethod(thisSuite.getClass.getName, method.toGenericString())), rerunner))
=======
            report(TestCanceled(tracker.nextOrdinal(), message, thisSuite.suiteName, thisSuite.suiteId, Some(thisSuite.getClass.getName), thisSuite.decodedSuiteName, 
                                testName, testName, getDecodedName(testName), messageRecorderForThisTest.recordedEvents(false, true), Some(e), Some(duration), Some(formatter), Some(TopOfMethod(thisSuite.getClass.getName, method.toGenericString())), rerunner))
            new SucceededStatus                 
>>>>>>> 08d870a7
          case e if !anErrorThatShouldCauseAnAbort(e) =>
            val duration = System.currentTimeMillis - testStartTime
            handleFailedTest(t, testName, messageRecorderForThisTest.recordedEvents(false, false), report, tracker, getEscapedIndentedTextForTest(testName, 1, true), duration)
            new FailedStatus
          case e => throw e
        }
      case e if !anErrorThatShouldCauseAnAbort(e) =>
        val duration = System.currentTimeMillis - testStartTime
        handleFailedTest(e, testName, messageRecorderForThisTest.recordedEvents(false, false), report, tracker, getEscapedIndentedTextForTest(testName, 1, true), duration)
        new FailedStatus
      case e: Throwable => throw e  
    }
  }
  
  /**
   * Run zero to many of this <code>Suite</code>'s tests.
   *
   * <p>
   * This method takes a <code>testName</code> parameter that optionally specifies a test to invoke.
   * If <code>testName</code> is defined, this trait's implementation of this method 
   * invokes <code>runTest</code> on this object, passing in:
   * </p>
   *
   * <ul>
   * <li><code>testName</code> - the <code>String</code> value of the <code>testName</code> <code>Option</code> passed
   *   to this method</li>
   * <li><code>reporter</code> - the <code>Reporter</code> passed to this method, or one that wraps and delegates to it</li>
   * <li><code>stopper</code> - the <code>Stopper</code> passed to this method, or one that wraps and delegates to it</li>
   * <li><code>configMap</code> - the <code>configMap</code> <code>Map</code> passed to this method, or one that wraps and delegates to it</li>
   * </ul>
   *
   * <p>
   * This method takes a <code>Filter</code>, which encapsulates an optional <code>Set</code> of tag names that should be included
   * (<code>tagsToInclude</code>) and a <code>Set</code> that should be excluded (<code>tagsToExclude</code>), when deciding which
   * of this <code>Suite</code>'s tests to run.
   * If <code>tagsToInclude</code> is <code>None</code>, all tests will be run
   * except those those belonging to tags listed in the <code>tagsToExclude</code> <code>Set</code>. If <code>tagsToInclude</code> is defined, only tests
   * belonging to tags mentioned in the <code>tagsToInclude</code> <code>Set</code>, and not mentioned in the <code>tagsToExclude</code <code>Set</code>
   * will be run. However, if <code>testName</code> is defined, <code>tagsToInclude</code> and <code>tagsToExclude</code> are essentially ignored.
   * Only if <code>testName</code> is <code>None</code> will <code>tagsToInclude</code> and <code>tagsToExclude</code> be consulted to
   * determine which of the tests named in the <code>testNames</code> <code>Set</code> should be run. This trait's implementation
   * behaves this way, and it is part of the general contract of this method, so all overridden forms of this method should behave
   * this way as well.  For more information on test tags, see the main documentation for this trait and for class <a href="Filter"><code>Filter</code></a>.
   * Note that this means that even if a test is marked as ignored, for example a test method in a <code>Suite</code> annotated with
   * <code>org.scalatest.Ignore</code>, if that test name is passed as <code>testName</code> to <code>runTest</code>, it will be invoked
   * despite the <code>Ignore</code> annotation.
   * </p>
   *
   * <p>
   * If <code>testName</code> is <code>None</code>, this trait's implementation of this method
   * invokes <code>testNames</code> on this <code>Suite</code> to get a <code>Set</code> of names of tests to potentially run.
   * (A <code>testNames</code> value of <code>None</code> essentially acts as a wildcard that means all tests in
   * this <code>Suite</code> that are selected by <code>tagsToInclude</code> and <code>tagsToExclude</code> should be run.)
   * For each test in the <code>testName</code> <code>Set</code>, in the order
   * they appear in the iterator obtained by invoking the <code>elements</code> method on the <code>Set</code>, this trait's implementation
   * of this method checks whether the test should be run based on the <code>Filter</code>.
   * If so, this implementation invokes <code>runTest</code>, passing in:
   * </p>
   *
   * <ul>
   * <li><code>testName</code> - the <code>String</code> name of the test to run (which will be one of the names in the <code>testNames</code> <code>Set</code>)</li>
   * <li><code>reporter</code> - the <code>Reporter</code> passed to this method, or one that wraps and delegates to it</li>
   * <li><code>stopper</code> - the <code>Stopper</code> passed to this method, or one that wraps and delegates to it</li>
   * <li><code>configMap</code> - the <code>configMap</code> passed to this method, or one that wraps and delegates to it</li>
   * </ul>
   *
   * <p>
   * If a test is marked with the <code>org.scalatest.Ignore</code> tag, implementations
   * of this method are responsible for ensuring a <code>TestIgnored</code> event is fired for that test
   * and that <code>runTest</code> is not called for that test.
   * </p>
   *
   * @param testName an optional name of one test to run. If <code>None</code>, all relevant tests should be run.
   *                 I.e., <code>None</code> acts like a wildcard that means run all relevant tests in this <code>Suite</code>.
   * @param args the <code>Args</code> for this run
   *
   * @throws NullPointerException if any of the passed parameters is <code>null</code>.
   * @throws IllegalArgumentException if <code>testName</code> is defined, but no test with the specified test name
   *     exists in this <code>Suite</code>
   */
  protected def runTests(testName: Option[String], args: Args): Status = {

    if (testName == null)
      throw new NullPointerException("testName was null")
    if (args == null)
      throw new NullPointerException("args was null")
    
    if (!this.isInstanceOf[Spec])
      println("Unfortunately Suite has been deprecated as a style trait. Please use trait Spec instead.")

    import args._

    val theTestNames = testNames
    if (theTestNames.size > 0)
      checkChosenStyles(configMap, styleName)

    val stopRequested = stopper

    // Wrap any non-DispatchReporter, non-CatchReporter in a CatchReporter,
    // so that exceptions are caught and transformed
    // into error messages on the standard error stream.
    val report = wrapReporterIfNecessary(reporter)
    val newArgs = args.copy(reporter = report)
    
    val statusBuffer = new ListBuffer[Status]()

    // If a testName is passed to run, just run that, else run the tests returned
    // by testNames.
    testName match {

      case Some(tn) =>
        val (filterTest, ignoreTest) = filter(tn, tags, suiteId)
        if (!filterTest) {
          if (ignoreTest)
            reportTestIgnored(thisSuite, report, tracker, tn, tn, getEscapedIndentedTextForTest(tn, 1, true), Some(getTopOfMethod(tn)))
          else
            statusBuffer += runTest(tn, newArgs)
        }

      case None =>
        for ((tn, ignoreTest) <- filter(theTestNames, tags, suiteId)) {
          if (!stopRequested()) {
            if (ignoreTest)
              reportTestIgnored(thisSuite, report, tracker, tn, tn, getEscapedIndentedTextForTest(tn, 1, true), Some(getTopOfMethod(tn)))
            else
              statusBuffer += runTest(tn, newArgs)
          }
      }
    }
    new CompositeStatus(statusBuffer.toIndexedSeq)
  }

  /**
   * Runs this suite of tests.
   *
   * <p>If <code>testName</code> is <code>None</code>, this trait's implementation of this method
   * calls these two methods on this object in this order:</p>
   *
   * <ol>
   * <li><code>runNestedSuites(report, stopper, tagsToInclude, tagsToExclude, configMap, distributor)</code></li>
   * <li><code>runTests(testName, report, stopper, tagsToInclude, tagsToExclude, configMap)</code></li>
   * </ol>
   *
   * <p>
   * If <code>testName</code> is defined, then this trait's implementation of this method
   * calls <code>runTests</code>, but does not call <code>runNestedSuites</code>. This behavior
   * is part of the contract of this method. Subclasses that override <code>run</code> must take
   * care not to call <code>runNestedSuites</code> if <code>testName</code> is defined. (The
   * <code>OneInstancePerTest</code> trait depends on this behavior, for example.)
   * </p>
   *
   * <p>
   * Subclasses and subtraits that override this <code>run</code> method can implement them without
   * invoking either the <code>runTests</code> or <code>runNestedSuites</code> methods, which
   * are invoked by this trait's implementation of this method. It is recommended, but not required,
   * that subclasses and subtraits that override <code>run</code> in a way that does not
   * invoke <code>runNestedSuites</code> also override <code>runNestedSuites</code> and make it
   * final. Similarly it is recommended, but not required,
   * that subclasses and subtraits that override <code>run</code> in a way that does not
   * invoke <code>runTests</code> also override <code>runTests</code> (and <code>runTest</code>,
   * which this trait's implementation of <code>runTests</code> calls) and make it
   * final. The implementation of these final methods can either invoke the superclass implementation
   * of the method, or throw an <code>UnsupportedOperationException</code> if appropriate. The
   * reason for this recommendation is that ScalaTest includes several traits that override
   * these methods to allow behavior to be mixed into a <code>Suite</code>. For example, trait
   * <code>BeforeAndAfterEach</code> overrides <code>runTests</code>s. In a <code>Suite</code>
   * subclass that no longer invokes <code>runTests</code> from <code>run</code>, the
   * <code>BeforeAndAfterEach</code> trait is not applicable. Mixing it in would have no effect.
   * By making <code>runTests</code> final in such a <code>Suite</code> subtrait, you make
   * the attempt to mix <code>BeforeAndAfterEach</code> into a subclass of your subtrait
   * a compiler error. (It would fail to compile with a complaint that <code>BeforeAndAfterEach</code>
   * is trying to override <code>runTests</code>, which is a final method in your trait.) 
   * </p>
   *
   * @param testName an optional name of one test to run. If <code>None</code>, all relevant tests should be run.
   *                 I.e., <code>None</code> acts like a wildcard that means run all relevant tests in this <code>Suite</code>.
   * @param args the <code>Args</code> for this run
   *         
   * @throws NullPointerException if any passed parameter is <code>null</code>.
   * @throws IllegalArgumentException if <code>testName</code> is defined, but no test with the specified test name
   *     exists in this <code>Suite</code>
   */
  def run(testName: Option[String], args: Args): Status = {

    if (testName == null)
      throw new NullPointerException("testName was null")
    if (args == null)
      throw new NullPointerException("args was null")

    import args._

    val stopRequested = stopper
    val report = wrapReporterIfNecessary(reporter)
    val newArgs = args.copy(reporter = report)

    testName match {
      case None => runNestedSuites(newArgs)
      case Some(_) =>
    }
    val status = runTests(testName, newArgs)

    if (stopRequested()) {
      val rawString = Resources("executeStopping")
      report(InfoProvided(tracker.nextOrdinal(), rawString, Some(NameInfo(thisSuite.suiteName, thisSuite.suiteId, Some(thisSuite.getClass.getName), testName))))
    }
    status
  }

  // TODO see if I can take away the [scalatest] from the private
  private[scalatest] def handleFailedTest(throwable: Throwable, testName: String, recordedEvents: IndexedSeq[RecordableEvent], report: Reporter, tracker: Tracker, formatter: Formatter, duration: Long) {

    val message = getMessageForException(throwable)
    //val formatter = getEscapedIndentedTextForTest(testName, 1, true)
    val payload = 
      throwable match {
        case optPayload: PayloadField => 
          optPayload.payload
        case _ => 
          None
      }
    report(TestFailed(tracker.nextOrdinal(), message, thisSuite.suiteName, thisSuite.suiteId, Some(thisSuite.getClass.getName), testName, testName, recordedEvents, Some(throwable), Some(duration), Some(formatter), Some(SeeStackDepthException), rerunner, payload))
  }

  /**
   *
   * Run zero to many of this <code>Suite</code>'s nested <code>Suite</code>s.
   *
   * <p>
   * If the passed <code>distributor</code> is <code>None</code>, this trait's
   * implementation of this method invokes <code>run</code> on each
   * nested <code>Suite</code> in the <code>List</code> obtained by invoking <code>nestedSuites</code>.
   * If a nested <code>Suite</code>'s <code>run</code>
   * method completes abruptly with an exception, this trait's implementation of this
   * method reports that the <code>Suite</code> aborted and attempts to run the
   * next nested <code>Suite</code>.
   * If the passed <code>distributor</code> is defined, this trait's implementation
   * puts each nested <code>Suite</code> 
   * into the <code>Distributor</code> contained in the <code>Some</code>, in the order in which the
   * <code>Suite</code>s appear in the <code>List</code> returned by <code>nestedSuites</code>, passing
   * in a new <code>Tracker</code> obtained by invoking <code>nextTracker</code> on the <code>Tracker</code>
   * passed to this method.
   * </p>
   *
   * <p>
   * Implementations of this method are responsible for ensuring <code>SuiteStarting</code> events
   * are fired to the <code>Reporter</code> before executing any nested <code>Suite</code>, and either <code>SuiteCompleted</code>
   * or <code>SuiteAborted</code> after executing any nested <code>Suite</code>.
   * </p>
   *
   * @param args the <code>Args</code> for this run
   *
   * @throws NullPointerException if any passed parameter is <code>null</code>.
   */
  protected def runNestedSuites(args: Args): Status = {

    if (args == null)
      throw new NullPointerException("args was null")

    import args._

    val stopRequested = stopper
    val report = wrapReporterIfNecessary(reporter)

    def callExecuteOnSuite(nestedSuite: Suite): Status = {

      if (!stopRequested()) {

        // Create a Rerunner if the Suite has a no-arg constructor 
        val hasPublicNoArgConstructor = Suite.checkForPublicNoArgConstructor(nestedSuite.getClass)

        val rawString = Resources("suiteExecutionStarting")
        val formatter = formatterForSuiteStarting(nestedSuite)

        val suiteStartTime = System.currentTimeMillis

        report(SuiteStarting(tracker.nextOrdinal(), nestedSuite.suiteName, nestedSuite.suiteId, Some(nestedSuite.getClass.getName), formatter, Some(TopOfClass(nestedSuite.getClass.getName)), nestedSuite.rerunner))

        try { // TODO: pass runArgs down and that will get the chosenStyles passed down
          // Same thread, so OK to send same tracker
          val status = nestedSuite.run(None, Args(report, stopRequested, filter, configMap, distributor, tracker, Set.empty))

          val rawString = Resources("suiteCompletedNormally")
          val formatter = formatterForSuiteCompleted(nestedSuite)

          val duration = System.currentTimeMillis - suiteStartTime
<<<<<<< HEAD
          report(SuiteCompleted(tracker.nextOrdinal(), nestedSuite.suiteName, nestedSuite.suiteId, Some(nestedSuite.getClass.getName), Some(duration), formatter, Some(TopOfClass(nestedSuite.getClass.getName)), nestedSuite.rerunner))
=======
          report(SuiteCompleted(tracker.nextOrdinal(), nestedSuite.suiteName, nestedSuite.suiteId, Some(nestedSuite.getClass.getName), nestedSuite.decodedSuiteName, Some(duration), formatter, Some(TopOfClass(nestedSuite.getClass.getName)), nestedSuite.rerunner))
          new SucceededStatus
>>>>>>> 08d870a7
        }
        catch {       
          case e: RuntimeException => {
            val eMessage = e.getMessage
            val rawString = 
              if (eMessage != null && eMessage.length > 0)
                Resources("executeExceptionWithMessage", eMessage)
              else
                Resources("executeException")
            val formatter = formatterForSuiteAborted(nestedSuite, rawString)

            val duration = System.currentTimeMillis - suiteStartTime
<<<<<<< HEAD
            report(SuiteAborted(tracker.nextOrdinal(), rawString, nestedSuite.suiteName, nestedSuite.suiteId, Some(nestedSuite.getClass.getName), Some(e), Some(duration), formatter, Some(SeeStackDepthException), nestedSuite.rerunner))
=======
            report(SuiteAborted(tracker.nextOrdinal(), rawString, nestedSuite.suiteName, nestedSuite.suiteId, Some(nestedSuite.getClass.getName), nestedSuite.decodedSuiteName, Some(e), Some(duration), formatter, Some(SeeStackDepthException), nestedSuite.rerunner))
            new FailedStatus
>>>>>>> 08d870a7
          }
        }
      }
      else
        new FailedStatus
    }
    
    val statusBuffer = new ListBuffer[Status]()
    if (!filter.excludeNestedSuites) {
      val nestedSuitesArray = nestedSuites.toArray
      distributor match {
        case None =>
          for (nestedSuite <- nestedSuitesArray) {
            if (!stopRequested()) 
              statusBuffer += callExecuteOnSuite(nestedSuite)
          }
        case Some(distribute) =>
          for (nestedSuite <- nestedSuitesArray) 
            statusBuffer += distribute(nestedSuite, args.copy(tracker = tracker.nextTracker))
      }
    }
    new CompositeStatus(statusBuffer.toIndexedSeq)
  }

  /**
   * A user-friendly suite name for this <code>Suite</code>.
   *
   * <p>
   * This trait's
   * implementation of this method returns the simple name of this object's class. This
   * trait's implementation of <code>runNestedSuites</code> calls this method to obtain a
   * name for <code>Report</code>s to pass to the <code>suiteStarting</code>, <code>suiteCompleted</code>,
   * and <code>suiteAborted</code> methods of the <code>Reporter</code>.
   * </p>
   *
   * @return this <code>Suite</code> object's suite name.
   */
  def suiteName = getSimpleNameOfAnObjectsClass(thisSuite)

  /**
   * A string ID for this <code>Suite</code> that is intended to be unique among all suites reported during a run.
   *
   * <p>
   * This trait's
   * implementation of this method returns the fully qualified name of this object's class. 
   * Each suite reported during a run will commonly be an instance of a different <code>Suite</code> class,
   * and in such cases, this default implementation of this method will suffice. However, in special cases
   * you may need to override this method to ensure it is unique for each reported suite. For example, if you write
   * a <code>Suite</code> subclass that reads in a file whose name is passed to its constructor and dynamically
   * creates a suite of tests based on the information in that file, you will likely need to override this method
   * in your <code>Suite</code> subclass, perhaps by appending the pathname of the file to the fully qualified class name. 
   * That way if you run a suite of tests based on a directory full of these files, you'll have unique suite IDs for
   * each reported suite.
   * </p>
   *
   * <p>
   * The suite ID is <em>intended</em> to be unique, because ScalaTest does not enforce that it is unique. If it is not
   * unique, then you may not be able to uniquely identify a particular test of a particular suite. This ability is used,
   * for example, to dynamically tag tests as having failed in the previous run when rerunning only failed tests.
   * </p>
   *
   * @return this <code>Suite</code> object's ID.
   */
  def suiteId = thisSuite.getClass.getName

  /**
   * Throws <code>TestPendingException</code> to indicate a test is pending.
   *
   * <p>
   * A <em>pending test</em> is one that has been given a name but is not yet implemented. The purpose of
   * pending tests is to facilitate a style of testing in which documentation of behavior is sketched
   * out before tests are written to verify that behavior (and often, the before the behavior of
   * the system being tested is itself implemented). Such sketches form a kind of specification of
   * what tests and functionality to implement later.
   * </p>
   *
   * <p>
   * To support this style of testing, a test can be given a name that specifies one
   * bit of behavior required by the system being tested. The test can also include some code that
   * sends more information about the behavior to the reporter when the tests run. At the end of the test,
   * it can call method <code>pending</code>, which will cause it to complete abruptly with <code>TestPendingException</code>.
   * Because tests in ScalaTest can be designated as pending with <code>TestPendingException</code>, both the test name and any information
   * sent to the reporter when running the test can appear in the report of a test run. (In other words,
   * the code of a pending test is executed just like any other test.) However, because the test completes abruptly
   * with <code>TestPendingException</code>, the test will be reported as pending, to indicate
   * the actual test, and possibly the functionality it is intended to test, has not yet been implemented.
   * </p>
   *
   * <p>
   * Note: This method always completes abruptly with a <code>TestPendingException</code>. Thus it always has a side
   * effect. Methods with side effects are usually invoked with parentheses, as in <code>pending()</code>. This
   * method is defined as a parameterless method, in flagrant contradiction to recommended Scala style, because it 
   * forms a kind of DSL for pending tests. It enables tests in suites such as <code>FunSuite</code> or <code>FunSpec</code>
   * to be denoted by placing "<code>(pending)</code>" after the test name, as in:
   * </p>
   *
   * <pre class="stHighlight">
   * test("that style rules are not laws") (pending)
   * </pre>
   *
   * <p>
   * Readers of the code see "pending" in parentheses, which looks like a little note attached to the test name to indicate
   * it is pending. Whereas "<code>(pending())</code> looks more like a method call, "<code>(pending)</code>" lets readers
   * stay at a higher level, forgetting how it is implemented and just focusing on the intent of the programmer who wrote the code.
   * </p>
   */
  def pending: PendingNothing = { throw new TestPendingException }

  /**
   * Execute the passed block of code, and if it completes abruptly, throw <code>TestPendingException</code>, else
   * throw <code>TestFailedException</code>.
   *
   * <p>
   * This method can be used to temporarily change a failing test into a pending test in such a way that it will
   * automatically turn back into a failing test once the problem originally causing the test to fail has been fixed.
   * At that point, you need only remove the <code>pendingUntilFixed</code> call. In other words, a
   * <code>pendingUntilFixed</code> surrounding a block of code that isn't broken is treated as a test failure.
   * The motivation for this behavior is to encourage people to remove <code>pendingUntilFixed</code> calls when
   * there are no longer needed.
   * </p>
   *
   * <p>
   * This method facilitates a style of testing in which tests are written before the code they test. Sometimes you may
   * encounter a test failure that requires more functionality than you want to tackle without writing more tests. In this
   * case you can mark the bit of test code causing the failure with <code>pendingUntilFixed</code>. You can then write more
   * tests and functionality that eventually will get your production code to a point where the original test won't fail anymore.
   * At this point the code block marked with <code>pendingUntilFixed</code> will no longer throw an exception (because the
   * problem has been fixed). This will in turn cause <code>pendingUntilFixed</code> to throw <code>TestFailedException</code>
   * with a detail message explaining you need to go back and remove the <code>pendingUntilFixed</code> call as the problem orginally
   * causing your test code to fail has been fixed.
   * </p>
   *
   * @param f a block of code, which if it completes abruptly, should trigger a <code>TestPendingException</code> 
   * @throws TestPendingException if the passed block of code completes abruptly with an <code>Exception</code> or <code>AssertionError</code>
   */
  def pendingUntilFixed(f: => Unit) {
    val isPending =
      try {
        f
        false
      }
      catch {
        case _: Exception => true
        case _: AssertionError => true
      }
      if (isPending)
        throw new TestPendingException
      else
        throw new TestFailedException(Resources("pendingUntilFixed"), 2)
  }

  /**
   * The total number of tests that are expected to run when this <code>Suite</code>'s <code>run</code> method is invoked.
   *
   * <p>
   * This trait's implementation of this method returns the sum of:
   * </p>
   *
   * <ul>
   * <li>the size of the <code>testNames</code> <code>List</code>, minus the number of tests marked as ignored and
   * any tests that are exluded by the passed <code>Filter</code></li>
   * <li>the sum of the values obtained by invoking
   *     <code>expectedTestCount</code> on every nested <code>Suite</code> contained in
   *     <code>nestedSuites</code></li>
   * </ul>
   *
   * @param filter a <code>Filter</code> with which to filter tests to count based on their tags
   */
  def expectedTestCount(filter: Filter): Int = {

    // [bv: here was another tricky refactor. How to increment a counter in a loop]
    def countNestedSuiteTests(nestedSuites: List[Suite], filter: Filter): Int =
      nestedSuites.toList match {
        case List() => 0
        case nestedSuite :: nestedSuites => 
          nestedSuite.expectedTestCount(filter) + countNestedSuiteTests(nestedSuites, filter)
    }

    filter.runnableTestCount(testNames, tags, suiteId) + countNestedSuiteTests(nestedSuites.toList, filter)
  }

  // Wrap any non-DispatchReporter, non-CatchReporter in a CatchReporter,
  // so that exceptions are caught and transformed
  // into error messages on the standard error stream.
  private[scalatest] def wrapReporterIfNecessary(reporter: Reporter) = reporter match {
    case cr: CatchReporter => cr
    case _ => createCatchReporter(reporter)
  }
  
  protected[scalatest] def createCatchReporter(reporter: Reporter) = new WrapperCatchReporter(reporter)
  
  /**
   * The fully qualified class name of the rerunner to rerun this suite.  This implementation will look at this.getClass and see if it is
   * either an accessible Suite, or it has a WrapWith annotation. If so, it returns the fully qualified class name wrapped in a Some, 
   * or else it returns None.
   */
  def rerunner: Option[String] = {
    val suiteClass = getClass
    val isAccessible = SuiteDiscoveryHelper.isAccessibleSuite(suiteClass)
    val hasWrapWithAnnotation = suiteClass.getAnnotation(classOf[WrapWith]) != null
    if (isAccessible || hasWrapWithAnnotation)
      Some(suiteClass.getName)
    else
      None
  }
  
  private[scalatest] def getTopOfClass = TopOfClass(this.getClass.getName)
  private[scalatest] def getTopOfMethod(method:Method) = TopOfMethod(this.getClass.getName, method.toGenericString())
  private[scalatest] def getTopOfMethod(testName:String) = TopOfMethod(this.getClass.getName, getMethodForTestName(testName).toGenericString())
  
  /**
   * Suite style name.
   */
  val styleName: String = "org.scalatest.Suite"
  
  /**
   * Provides a <code>TestData</code> instance for the passed test name, given the passed config map.
   *
   * <p>
   * This method is used to obtain a <code>TestData</code> instance to pass to <code>withFixture(NoArgTest)</code>
   * and <code>withFixture(OneArgTest)</code> and the <code>beforeEach</code> and <code>afterEach</code> methods
   * of trait <code>BeforeAndAfterEach</code>.
   * </p>
   *
   * @param testName the name of the test for which to return a <code>TestData</code> instance
   * @param theConfigMap the config map to include in the returned <code>TestData</code>
   * @return a <code>TestData</code> instance for the specified test, which includes the specified config map
   */
  def testDataFor(testName: String, theConfigMap: Map[String, Any] = Map.empty): TestData = {
    val suiteTags = for { 
      a <- this.getClass.getDeclaredAnnotations
      annotationClass = a.annotationType
      if annotationClass.isAnnotationPresent(classOf[TagAnnotation])
    } yield annotationClass.getName
    val testTags: Set[String] = 
      try {
        getTags(testName).toSet
      }
      catch {
        case e: IllegalArgumentException => Set.empty[String]
      }
    new TestData {
      val configMap = theConfigMap 
      val name = testName
      val scopes = IndexedSeq.empty
      val text = testName
      val tags = Set.empty ++ suiteTags ++ testTags
    }
  }
}

private[scalatest] object Suite {

  private[scalatest] val TestMethodPrefix = "test"
  private[scalatest] val InformerInParens = "(Informer)"
  private[scalatest] val IgnoreAnnotation = "org.scalatest.Ignore"

  private[scalatest] def getSimpleNameOfAnObjectsClass(o: AnyRef) = stripDollars(parseSimpleName(o.getClass.getName))

  // [bv: this is a good example of the expression type refactor. I moved this from SuiteClassNameListCellRenderer]
  // this will be needed by the GUI classes, etc.
  private[scalatest] def parseSimpleName(fullyQualifiedName: String) = {

    val dotPos = fullyQualifiedName.lastIndexOf('.')

    // [bv: need to check the dotPos != fullyQualifiedName.length]
    if (dotPos != -1 && dotPos != fullyQualifiedName.length)
      fullyQualifiedName.substring(dotPos + 1)
    else
      fullyQualifiedName
  }
  
  private[scalatest] def checkForPublicNoArgConstructor(clazz: java.lang.Class[_]) = {
    
    try {
      val constructor = clazz.getConstructor(new Array[java.lang.Class[T] forSome { type T }](0): _*)

      Modifier.isPublic(constructor.getModifiers)
    }
    catch {
      case nsme: NoSuchMethodException => false
    }
  }

  // This attempts to strip dollar signs that happen when using the interpreter. It is quite fragile
  // and already broke once. In the early days, all funky dollar sign encrusted names coming out of
  // the interpreter started with "line". Now they don't, but in both cases they seemed to have at
  // least one "$iw$" in them. So now I leave the string alone unless I see a "$iw$" in it. Worst case
  // is sometimes people will get ugly strings coming out of the interpreter. -bv April 3, 2012
  private[scalatest] def stripDollars(s: String): String = {
    val lastDollarIndex = s.lastIndexOf('$')
    if (lastDollarIndex < s.length - 1)
      if (lastDollarIndex == -1 || !s.contains("$iw$")) s else s.substring(lastDollarIndex + 1)
    else {
      // The last char is a dollar sign
      val lastNonDollarChar = s.reverse.find(_ != '$')
      lastNonDollarChar match {
        case None => s
        case Some(c) => {
          val lastNonDollarIndex = s.lastIndexOf(c)
          if (lastNonDollarIndex == -1) s
          else stripDollars(s.substring(0, lastNonDollarIndex + 1))
        }
      }
    }
  }
  
  private[scalatest] def diffStrings(s: String, t: String): Tuple2[String, String] = {
    def findCommonPrefixLength(s: String, t: String): Int = {
      val max = s.length.min(t.length) // the maximum potential size of the prefix
      var i = 0
      var found = false
      while (i < max & !found) {
        found = (s.charAt(i) != t.charAt(i))
        if (!found)
          i = i + 1
      }
      i
    }
    def findCommonSuffixLength(s: String, t: String): Int = {
      val max = s.length.min(t.length) // the maximum potential size of the suffix
      var i = 0
      var found = false
      while (i < max & !found) {
        found = (s.charAt(s.length - 1 - i) != t.charAt(t.length - 1 - i))
        if (!found)
          i = i + 1
      }
      i
    }
    val commonPrefixLength = findCommonPrefixLength(s, t)
    val commonSuffixLength = findCommonSuffixLength(s.substring(commonPrefixLength), t.substring(commonPrefixLength))
    val prefix = s.substring(0, commonPrefixLength)
    val suffix = if (s.length - commonSuffixLength < 0) "" else s.substring(s.length - commonSuffixLength)
    val sMiddleEnd = s.length - commonSuffixLength
    val tMiddleEnd = t.length - commonSuffixLength
    val sMiddle = s.substring(commonPrefixLength, sMiddleEnd)
    val tMiddle = t.substring(commonPrefixLength, tMiddleEnd)
    val MaxContext = 20
    val shortPrefix = if (commonPrefixLength > MaxContext) "..." + prefix.substring(prefix.length - MaxContext) else prefix
    val shortSuffix = if (commonSuffixLength > MaxContext) suffix.substring(0, MaxContext) + "..." else suffix
    (shortPrefix + "[" + sMiddle + "]" + shortSuffix, shortPrefix + "[" + tMiddle + "]" + shortSuffix)
  }
  
  // If the objects are two strings, replace them with whatever is returned by diffStrings.
  // Otherwise, use the same objects.
  private[scalatest] def getObjectsForFailureMessage(a: Any, b: Any) = 
    a match {
      case aStr: String => {
        b match {
          case bStr: String => {
            Suite.diffStrings(aStr, bStr)    
          }
          case _ => (a, b)
        }
      } 
      case _ => (a, b)
    }

  private[scalatest] def formatterForSuiteStarting(suite: Suite): Option[Formatter] =
      Some(IndentedText(suite.suiteName + ":", suite.suiteName, 0))

  private[scalatest] def formatterForSuiteCompleted(suite: Suite): Option[Formatter] =
      Some(MotionToSuppress)

  private[scalatest] def formatterForSuiteAborted(suite: Suite, message: String): Option[Formatter] =
      Some(IndentedText(message, message, 0))

  private[scalatest] def simpleNameForTest(testName: String) =
    if (testName.endsWith(InformerInParens))
      testName.substring(0, testName.length - InformerInParens.length)
    else
      testName

  private[scalatest] def anErrorThatShouldCauseAnAbort(throwable: Throwable) =
    throwable match {
      case _: AnnotationFormatError | 
           _: CoderMalfunctionError |
           _: FactoryConfigurationError | 
           _: LinkageError | 
           _: ThreadDeath | 
           _: TransformerFactoryConfigurationError | 
           _: VirtualMachineError => true
      // Don't use AWTError directly because it doesn't exist on Android, and a user
      // got ScalaTest to compile under Android.
      case e if e.getClass.getName == "java.awt.AWTError" => true
      case _ => false
    }

  def takesInformer(m: Method) = {
    val paramTypes = m.getParameterTypes
    paramTypes.length == 1 && classOf[Informer].isAssignableFrom(paramTypes(0))
  }

  def takesCommunicator(m: Method) = {
    val paramTypes = m.getParameterTypes
    paramTypes.length == 1 && classOf[Rep].isAssignableFrom(paramTypes(0))
  }

  def isTestMethodGoodies(m: Method) = {

    val isInstanceMethod = !Modifier.isStatic(m.getModifiers())

    // name must have at least 4 chars (minimum is "test")
    val simpleName = m.getName
    val firstFour = if (simpleName.length >= 4) simpleName.substring(0, 4) else "" 

    val paramTypes = m.getParameterTypes
    val hasNoParams = paramTypes.length == 0

    // Discover testNames(Informer) because if we didn't it might be confusing when someone
    // actually wrote a testNames(Informer) method and it was silently ignored.
    val isTestNames = simpleName == "testNames"
    val isTestTags = simpleName == "testTags"
    val isTestDataFor = (simpleName == "testDataFor" && paramTypes.length == 2 && classOf[String].isAssignableFrom(paramTypes(0)) && classOf[Map[String, Any]].isAssignableFrom(paramTypes(1))) || 
                        (simpleName == "testDataFor$default$2" && paramTypes.length == 0)

    (isInstanceMethod, simpleName, firstFour, paramTypes, hasNoParams, isTestNames, isTestTags, isTestDataFor)
  }

  def testMethodTakesAnInformer(testName: String): Boolean = testName.endsWith(InformerInParens)

  /*
   For info and test names, the formatted text should have one level shaved off so that the text will
   line up correctly, and the icon is over to the left of that even with the enclosing level.

   If a test is at the top level (not nested inside a describe, it's level is 0. So no need to subtract 1
   to make room for the icon in that case. An info inside such a test will have level 1. And agin, in that
   case no need to subtract 1. Such a test is "outermost test" and the info inside is "in outermost test" in:

class ArghSpec extends Spec with GivenWhenThen {
  info("in ArghSpec")
  it("outermost test") {
    info("in outermost test")
  }
  describe("Apple") {
    info("in Apple")
    describe("Boat") {
      info("in Boat")
      describe("Cat") {
        info("in Cat")
        describe("Dog") {
          info("in Dog")
          describe("Elephant") {
            info("in Elephant")
            it("Factory") {
              info("in Factory (test)")
              given("an empty Stack")
              when("push is invoked")
              then("it should have size 1")
              and("pop should return the pushed value")
            }
          }
        }
      }
    }
  }
}

It should (and at this point does) output this:

[scalatest] ArghSpec:
[scalatest] + in ArghSpec 
[scalatest] - outermost test (5 milliseconds)
[scalatest]   + in outermost test 
[scalatest] Apple 
[scalatest] + in Apple 
[scalatest]   Boat 
[scalatest]   + in Boat 
[scalatest]     Cat 
[scalatest]     + in Cat 
[scalatest]       Dog 
[scalatest]       + in Dog 
[scalatest]         Elephant 
[scalatest]         + in Elephant 
[scalatest]         - Factory (1 millisecond)
[scalatest]           + in Factory (test) 
[scalatest]           + Given an empty Stack 
[scalatest]           + When push is invoked 
[scalatest]           + Then it should have size 1 
[scalatest]           + And pop should return the pushed value 

FeatureSpec doesn't want any icons printed out. So adding includeIcon here. It
was already in getIndentedTextForInfo because of descriptions being printed out
without icons.

This should really be named getIndentedTextForTest maybe, because I think it is just
used for test events like succeeded/failed, etc.
  */
  def getIndentedTextForTest(testText: String, level: Int, includeIcon: Boolean) = {
    val decodedTestText = NameTransformer.decode(testText)
    val formattedText =
      if (includeIcon) {
        val testSucceededIcon = Resources("testSucceededIconChar")
        ("  " * (if (level == 0) 0 else (level - 1))) + Resources("iconPlusShortName", testSucceededIcon, decodedTestText)
      }
      else {
        ("  " * level) + decodedTestText
      }
    IndentedText(formattedText, decodedTestText, level)
  }
  
  def getEscapedIndentedTextForTest(testText: String, level: Int, includeIcon: Boolean) = {
    val decodedTestText = NameTransformer.decode(testText)
    val escapedTestText = 
      if (decodedTestText.startsWith("test: "))
        decodedTestText.drop(6)
      else
        decodedTestText
    val formattedText =
      if (includeIcon) {
        val testSucceededIcon = Resources("testSucceededIconChar")
        ("  " * (if (level == 0) 0 else (level - 1))) + Resources("iconPlusShortName", testSucceededIcon, escapedTestText)
      }
      else {
        ("  " * level) + escapedTestText
      }
    IndentedText(formattedText, decodedTestText, level)
  }

  // The icon is not included for branch description text, but is included for things sent via info(), given(),
  // when(), then(), etc. When it is included, reduce the level by 1, unless it is already 1 or 0.
  def getIndentedTextForInfo(message: String, level: Int, includeIcon: Boolean, infoIsInsideATest: Boolean) = {
    val formattedText =
      if (includeIcon) {
        val infoProvidedIcon = Resources("infoProvidedIconChar")
        //
        // Inside a test, you want level 1 to stay 1
        // [scalatest] - outermost test (5 milliseconds)
        // [scalatest]   + in outermost test
        //
        // But outside a test, level 1 should be transformed to 0
        // [scalatest] Apple
        // [scalatest] + in Apple
        //
        val indentationLevel =
          level match {
            case 0 => 0
            case 1 if infoIsInsideATest => 1
            case _ => level - 1
          }
        ("  " * indentationLevel) + Resources("iconPlusShortName", infoProvidedIcon, message)
        // ("  " * (if (level <= 1) level else (level - 1))) + Resources("iconPlusShortName", infoProvidedIcon, message)
      }
      else {
        ("  " * level) + message
      }
    IndentedText(formattedText, message, level)
  }

  def getMessageForException(e: Throwable): String =
    if (e.getMessage != null)
      e.getMessage
    else
      Resources("exceptionThrown", e.getClass.getName) // Say something like, "java.lang.Exception was thrown."

  def indentation(level: Int) = "  " * level

  def reportTestFailed(theSuite: Suite, report: Reporter, throwable: Throwable, testName: String, testText: String,
                       recordedEvents: IndexedSeq[RecordableEvent], rerunnable: Option[String], tracker: Tracker, duration: Long, formatter: Formatter, location: Option[Location]) {

    val message = getMessageForException(throwable)
    //val formatter = getEscapedIndentedTextForTest(testText, level, includeIcon)
    val payload = 
      throwable match {
        case optPayload: PayloadField => 
          optPayload.payload
        case _ => 
          None
      }
    report(TestFailed(tracker.nextOrdinal(), message, theSuite.suiteName, theSuite.suiteId, Some(theSuite.getClass.getName), testName, testText, recordedEvents, Some(throwable), Some(duration), Some(formatter), location, theSuite.rerunner, payload))
  }

  // TODO: Possibly separate these out from method tests and function tests, because locations are different
  // Update: Doesn't seems to need separation, to be confirmed with Bill.
  def reportTestStarting(theSuite: Suite, report: Reporter, tracker: Tracker, testName: String, testText: String, rerunnable: Option[String], location: Option[Location]) {
    report(TestStarting(tracker.nextOrdinal(), theSuite.suiteName, theSuite.suiteId, Some(theSuite.getClass.getName), testName, testText, Some(MotionToSuppress),
      location, rerunnable))
  }

  def reportTestPending(theSuite: Suite, report: Reporter, tracker: Tracker, testName: String, testText: String, recordedEvents: IndexedSeq[RecordableEvent], duration: Long, formatter: Formatter, location: Option[Location]) {
    report(TestPending(tracker.nextOrdinal(), theSuite.suiteName, theSuite.suiteId, Some(theSuite.getClass.getName), testName, testText, recordedEvents, Some(duration), Some(formatter),
      location))
  }

/*
  def reportTestCanceled(theSuite: Suite, report: Reporter, tracker: Tracker, testName: String, duration: Long, formatter: Formatter, location: Option[Location]) {
    val message = getMessageForException(throwable)
    report(TestCanceled(tracker.nextOrdinal(), message, theSuite.suiteName, theSuite.suiteID, Some(theSuite.getClass.getName), testName, Some(duration), Some(formatter),
      location))
  }
*/

  def reportTestCanceled(theSuite: Suite, report: Reporter, throwable: Throwable, testName: String, testText: String,
      recordedEvents: IndexedSeq[RecordableEvent], rerunnable: Option[String], tracker: Tracker, duration: Long, formatter: Formatter, location: Option[Location]) {

    val message = getMessageForException(throwable)
    //val formatter = getEscapedIndentedTextForTest(testText, level, includeIcon)
    report(TestCanceled(tracker.nextOrdinal(), message, theSuite.suiteName, theSuite.suiteId, Some(theSuite.getClass.getName), testName, testText, recordedEvents, Some(throwable), Some(duration), Some(formatter), location, rerunnable))
  }

  def reportTestSucceeded(theSuite: Suite, report: Reporter, tracker: Tracker, testName: String, testText: String, recordedEvents: IndexedSeq[RecordableEvent], duration: Long, formatter: Formatter, rerunnable: Option[String], location: Option[Location]) {
    report(TestSucceeded(tracker.nextOrdinal(), theSuite.suiteName, theSuite.suiteId, Some(theSuite.getClass.getName), testName, testText, recordedEvents, Some(duration), Some(formatter),
      location, rerunnable))
  }

  def reportTestIgnored(theSuite: Suite, report: Reporter, tracker: Tracker, testName: String, testText: String, formatter: Formatter, location: Option[Location]) {
    val testSucceededIcon = Resources("testSucceededIconChar")
    report(TestIgnored(tracker.nextOrdinal(), theSuite.suiteName, theSuite.suiteId, Some(theSuite.getClass.getName), testName, testText, Some(formatter),
      location))
  }
  
  def createInfoProvided(theSuite: Suite,
    report: Reporter,
    tracker: Tracker,
    testName: Option[String],
    message: String,
    payload: Option[Any], 
    level: Int,
    location: Option[Location],
    includeNameInfo: Boolean,
    includeIcon: Boolean = true) = {
    InfoProvided(
        tracker.nextOrdinal(),
        message,
        if (includeNameInfo)
          Some(NameInfo(theSuite.suiteName, theSuite.suiteId, Some(theSuite.getClass.getName), testName))
        else
          None,
        None,
        Some(getIndentedTextForInfo(message, level, includeIcon, testName.isDefined)),
        location,
        payload
      )
  }

  // If not fired in the context of a test, then testName will be None
  def reportInfoProvided(
    theSuite: Suite,
    report: Reporter,
    tracker: Tracker,
    testName: Option[String],
    message: String,
    payload: Option[Any], 
    level: Int,
    location: Option[Location],
    includeNameInfo: Boolean,
    includeIcon: Boolean = true
  ) {
    report(
      createInfoProvided(
        theSuite,
        report,
        tracker,
        testName,
        message,
        payload, 
        level,
        location,
        includeNameInfo,
        includeIcon
      )
    )
  }
  
  def createMarkupProvided(
    theSuite: Suite,
    report: Reporter,
    tracker: Tracker,
    testName: Option[String],
    message: String,
    level: Int,
    location: Option[Location],
    includeNameInfo: Boolean,
    includeIcon: Boolean = true
  ) = {
    MarkupProvided(
      tracker.nextOrdinal(),
      message,
      if (includeNameInfo)
        Some(NameInfo(theSuite.suiteName, theSuite.suiteId, Some(theSuite.getClass.getName), testName))
      else
        None,
      Some(getIndentedTextForInfo(message, level, includeIcon, testName.isDefined)),
      location
    )
  }
  

  // If not fired in the context of a test, then testName will be None
  def reportMarkupProvided(
    theSuite: Suite,
    report: Reporter,
    tracker: Tracker,
    testName: Option[String],
    message: String,
    level: Int,
    location: Option[Location],
    includeNameInfo: Boolean,
    includeIcon: Boolean = true
  ) {
    report(
      createMarkupProvided(
        theSuite,
        report,
        tracker,
        testName,
        message,
        level,
        location,
        includeNameInfo
      )
    )
  }

  // If not fired in the context of a test, then testName will be None
  def reportScopeOpened(
    theSuite: Suite,
    report: Reporter,
    tracker: Tracker,
    testName: Option[String],
    message: String,
    level: Int,
    includeIcon: Boolean = true,
    location: Option[Location]
  ) {
    report(
      ScopeOpened(
        tracker.nextOrdinal(),
        message,
        NameInfo(theSuite.suiteName, theSuite.suiteId, Some(theSuite.getClass.getName), testName),
        Some(getIndentedTextForInfo(message, level, includeIcon, testName.isDefined)), 
        location
      )
    )
  }

  // If not fired in the context of a test, then testName will be None
  def reportScopeClosed(
    theSuite: Suite,
    report: Reporter,
    tracker: Tracker,
    testName: Option[String],
    message: String,
    level: Int,
    includeIcon: Boolean = true,
    location: Option[Location]
  ) {
    report(
      ScopeClosed(
        tracker.nextOrdinal(),
        message,
        NameInfo(theSuite.suiteName, theSuite.suiteId, Some(theSuite.getClass.getName), testName),
        Some(MotionToSuppress),
        location
      )
    )
  }
  
  /*def getLineInFile(stackTraceList:List[StackTraceElement], sourceFileName:String, methodName: String):Option[LineInFile] = {
    val baseStackDepth = stackTraceList.takeWhile(stackTraceElement => sourceFileName != stackTraceElement.getFileName || stackTraceElement.getMethodName != methodName).length
    val stackTraceOpt = stackTraceList.drop(baseStackDepth).find(stackTraceElement => stackTraceElement.getMethodName() == "<init>")
    stackTraceOpt match {
      case Some(stackTrace) => Some(LineInFile(stackTrace.getLineNumber, stackTrace.getFileName))
      case None => None
    }
  }*/
  
  def getLineInFile(stackTraceList: Array[StackTraceElement], stackDepth: Int) = {
    if(stackDepth >= 0 && stackDepth < stackTraceList.length) {
      val stackTrace = stackTraceList(stackDepth)
      if(stackTrace.getLineNumber >= 0 && stackTrace.getFileName != null)
        Some(LineInFile(stackTrace.getLineNumber, stackTrace.getFileName))
      else
        None
    }
    else
      None
  }

  def checkChosenStyles(configMap: Map[String, Any], styleName: String) {
    val chosenStyleSet = 
        if (configMap.isDefinedAt("org.scalatest.ChosenStyles"))
          configMap("org.scalatest.ChosenStyles").asInstanceOf[Set[String]]
        else
          Set.empty[String]
    
    if (chosenStyleSet.size > 0 && !chosenStyleSet.contains(styleName)) {
      val e =
        if (chosenStyleSet.size == 1)
          new NotAllowedException(Resources("notTheChosenStyle", styleName, chosenStyleSet.head), getStackDepthFun("Scala.scala", "checkChosenStyles"))
        else
          new NotAllowedException(Resources("notOneOfTheChosenStyles", styleName, Suite.makeListForHumans(Vector.empty ++ chosenStyleSet.iterator)), getStackDepthFun("Scala.scala", "checkChosenStyles"))
      throw e
    }
  }

  // If it contains a space, or is an empty string, put quotes around it. OTherwise people might
  // get confused by the chosenStyles error message.
  def makeListForHumans(words: Vector[String]): String = {
    val quotedWords = words map { w =>
      if (w.length == 0 || w.indexOf(' ') >= 0) "\"" + w + "\""
      else w
    }
    quotedWords.length match {
      case 0 => "<empty list>"
      //case 1 if quotedWords(0).isEmpty => "\"\""
      case 1 => quotedWords(0)
      case 2 => Resources("leftAndRight", quotedWords(0), quotedWords(1))
      case _ =>
        val (leading, trailing) = quotedWords.splitAt(quotedWords.length - 2)
        leading.mkString(", ") + ", " + Resources("leftCommaAndRight", trailing(0), trailing(1))
    }
  }
  
  def autoTagClassAnnotations(tags: Map[String, Set[String]], theSuite: Suite) = {
    val suiteTags = for { 
      a <- theSuite.getClass.getDeclaredAnnotations
      annotationClass = a.annotationType
      if annotationClass.isAnnotationPresent(classOf[TagAnnotation])
    } yield annotationClass.getName
    
    val autoTestTags = 
      if (suiteTags.size > 0)
        Map() ++ theSuite.testNames.map(tn => (tn, suiteTags.toSet))
      else
        Map.empty[String, Set[String]]
    
    Runner.mergeMap[String, Set[String]](List(tags, autoTestTags)) ( _ ++ _ )
  }
}
<|MERGE_RESOLUTION|>--- conflicted
+++ resolved
@@ -1201,12 +1201,8 @@
         }
       )
       val duration = System.currentTimeMillis - testStartTime
-<<<<<<< HEAD
       reportTestSucceeded(this, report, tracker, testName, testName, messageRecorderForThisTest.recordedEvents(false, false), duration, formatter, rerunner, Some(getTopOfMethod(method)))
-=======
-      reportTestSucceeded(this, report, tracker, testName, testName, getDecodedName(testName), messageRecorderForThisTest.recordedEvents(false, false), duration, formatter, rerunner, Some(getTopOfMethod(method)))
       new SucceededStatus
->>>>>>> 08d870a7
     }
     catch { 
       case ite: InvocationTargetException =>
@@ -1215,25 +1211,16 @@
           case _: TestPendingException =>
             val duration = System.currentTimeMillis - testStartTime
             // testWasPending = true so info's printed out in the finally clause show up yellow
-<<<<<<< HEAD
             reportTestPending(this, report, tracker, testName, testName, messageRecorderForThisTest.recordedEvents(true, false), duration, formatter, Some(getTopOfMethod(method)))
-=======
-            reportTestPending(this, report, tracker, testName, testName, getDecodedName(testName), messageRecorderForThisTest.recordedEvents(true, false), duration, formatter, Some(getTopOfMethod(method)))
             new SucceededStatus
->>>>>>> 08d870a7
           case e: TestCanceledException =>
             val duration = System.currentTimeMillis - testStartTime
             val message = getMessageForException(e)
             val formatter = getEscapedIndentedTextForTest(testName, 1, true)
             // testWasCanceled = true so info's printed out in the finally clause show up yellow
-<<<<<<< HEAD
             report(TestCanceled(tracker.nextOrdinal(), message, thisSuite.suiteName, thisSuite.suiteId, Some(thisSuite.getClass.getName), 
                                 testName, testName, messageRecorderForThisTest.recordedEvents(false, true), Some(e), Some(duration), Some(formatter), Some(TopOfMethod(thisSuite.getClass.getName, method.toGenericString())), rerunner))
-=======
-            report(TestCanceled(tracker.nextOrdinal(), message, thisSuite.suiteName, thisSuite.suiteId, Some(thisSuite.getClass.getName), thisSuite.decodedSuiteName, 
-                                testName, testName, getDecodedName(testName), messageRecorderForThisTest.recordedEvents(false, true), Some(e), Some(duration), Some(formatter), Some(TopOfMethod(thisSuite.getClass.getName, method.toGenericString())), rerunner))
             new SucceededStatus                 
->>>>>>> 08d870a7
           case e if !anErrorThatShouldCauseAnAbort(e) =>
             val duration = System.currentTimeMillis - testStartTime
             handleFailedTest(t, testName, messageRecorderForThisTest.recordedEvents(false, false), report, tracker, getEscapedIndentedTextForTest(testName, 1, true), duration)
@@ -1519,12 +1506,8 @@
           val formatter = formatterForSuiteCompleted(nestedSuite)
 
           val duration = System.currentTimeMillis - suiteStartTime
-<<<<<<< HEAD
           report(SuiteCompleted(tracker.nextOrdinal(), nestedSuite.suiteName, nestedSuite.suiteId, Some(nestedSuite.getClass.getName), Some(duration), formatter, Some(TopOfClass(nestedSuite.getClass.getName)), nestedSuite.rerunner))
-=======
-          report(SuiteCompleted(tracker.nextOrdinal(), nestedSuite.suiteName, nestedSuite.suiteId, Some(nestedSuite.getClass.getName), nestedSuite.decodedSuiteName, Some(duration), formatter, Some(TopOfClass(nestedSuite.getClass.getName)), nestedSuite.rerunner))
           new SucceededStatus
->>>>>>> 08d870a7
         }
         catch {       
           case e: RuntimeException => {
@@ -1537,12 +1520,8 @@
             val formatter = formatterForSuiteAborted(nestedSuite, rawString)
 
             val duration = System.currentTimeMillis - suiteStartTime
-<<<<<<< HEAD
             report(SuiteAborted(tracker.nextOrdinal(), rawString, nestedSuite.suiteName, nestedSuite.suiteId, Some(nestedSuite.getClass.getName), Some(e), Some(duration), formatter, Some(SeeStackDepthException), nestedSuite.rerunner))
-=======
-            report(SuiteAborted(tracker.nextOrdinal(), rawString, nestedSuite.suiteName, nestedSuite.suiteId, Some(nestedSuite.getClass.getName), nestedSuite.decodedSuiteName, Some(e), Some(duration), formatter, Some(SeeStackDepthException), nestedSuite.rerunner))
             new FailedStatus
->>>>>>> 08d870a7
           }
         }
       }
