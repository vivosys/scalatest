--- conflicted
+++ resolved
@@ -262,13 +262,8 @@
                              theTest.recordedMessages.get.recordedEvents(false, theSuite, report, tracker, testName, theTest.indentationLevel + 1, includeIcon)
                            else
                              Vector.empty)
-<<<<<<< HEAD
         reportTestCanceled(theSuite, report, e, testName, theTest.testText, recordEvents, theSuite.rerunner, tracker, duration, formatter, theTest.location)
-        new SucceededStatus
-=======
-        reportTestCanceled(theSuite, report, e, testName, theTest.testText, recordEvents, theSuite.rerunner, tracker, duration, getIndentedTextForTest(theTest.testText, theTest.indentationLevel, includeIcon), theTest.location)
         SucceededStatus
->>>>>>> 1ecf76f6
       case e if !anErrorThatShouldCauseAnAbort(e) =>
         val duration = System.currentTimeMillis - testStartTime
         val durationToReport = theTest.recordedDuration.getOrElse(duration)
@@ -277,13 +272,8 @@
                              theTest.recordedMessages.get.recordedEvents(false, theSuite, report, tracker, testName, theTest.indentationLevel + 1, includeIcon)
                            else
                              Vector.empty)
-<<<<<<< HEAD
         reportTestFailed(theSuite, report, e, testName, theTest.testText, recordEvents, theSuite.rerunner, tracker, durationToReport, formatter,  Some(SeeStackDepthException))
-        new FailedStatus()
-=======
-        reportTestFailed(theSuite, report, e, testName, theTest.testText, recordEvents, theSuite.rerunner, tracker, durationToReport, getIndentedTextForTest(theTest.testText, theTest.indentationLevel, includeIcon),  Some(SeeStackDepthException))
         FailedStatus
->>>>>>> 1ecf76f6
       case e: Throwable => throw e
     }
     finally {
