--- conflicted
+++ resolved
@@ -59,27 +59,18 @@
 
         val duration = System.currentTimeMillis - suiteStartTime
         if (!suite.isInstanceOf[DistributedTestRunnerSuite])
-<<<<<<< HEAD
           dispatch(SuiteCompleted(tracker.nextOrdinal(), suite.suiteName, suite.suiteId, Some(suite.getClass.getName), Some(duration), formatter, Some(TopOfClass(suite.getClass.getName)), suite.rerunner))
-=======
-          dispatch(SuiteCompleted(tracker.nextOrdinal(), suite.suiteName, suite.suiteId, Some(suite.getClass.getName), suite.decodedSuiteName, Some(duration), formatter, Some(TopOfClass(suite.getClass.getName)), suite.rerunner))
           
         if (!runStatus.succeeds())
           status.fails()
->>>>>>> 08d870a7
       }
       catch {
         case e: NotAllowedException =>
           val formatter = Suite.formatterForSuiteAborted(suite, e.getMessage)
           val duration = System.currentTimeMillis - suiteStartTime
           // dispatch(SuiteAborted(tracker.nextOrdinal(), e.getMessage, suite.suiteName, Some(suite.getClass.getName), None, None, formatter, rerunnable))
-<<<<<<< HEAD
           dispatch(SuiteAborted(tracker.nextOrdinal(), e.getMessage, suite.suiteName, suite.suiteId, Some(suite.getClass.getName), Some(e), Some(duration), formatter, Some(SeeStackDepthException), suite.rerunner))
-
-=======
-          dispatch(SuiteAborted(tracker.nextOrdinal(), e.getMessage, suite.suiteName, suite.suiteId, Some(suite.getClass.getName), suite.decodedSuiteName, Some(e), Some(duration), formatter, Some(SeeStackDepthException), suite.rerunner))
           status.fails()
->>>>>>> 08d870a7
         case e: RuntimeException => { // Do fire SuiteAborted even if a DistributedTestRunnerSuite 
           val eMessage = e.getMessage
           val rawString3 = 
@@ -90,12 +81,8 @@
           val formatter3 = formatterForSuiteAborted(suite, rawString3)
 
           val duration = System.currentTimeMillis - suiteStartTime
-<<<<<<< HEAD
           dispatch(SuiteAborted(tracker.nextOrdinal(), rawString3, suite.suiteName, suite.suiteId, Some(suite.getClass.getName), Some(e), Some(duration), formatter3, Some(SeeStackDepthException), suite.rerunner))
-=======
-          dispatch(SuiteAborted(tracker.nextOrdinal(), rawString3, suite.suiteName, suite.suiteId, Some(suite.getClass.getName), suite.decodedSuiteName, Some(e), Some(duration), formatter3, Some(SeeStackDepthException), suite.rerunner))
           status.fails()
->>>>>>> 08d870a7
         }
       }
       finally {
