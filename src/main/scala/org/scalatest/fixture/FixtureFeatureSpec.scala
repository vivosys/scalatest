/*
 * Copyright 2001-2009 Artima, Inc.
 *
 * Licensed under the Apache License, Version 2.0 (the "License");
 * you may not use this file except in compliance with the License.
 * You may obtain a copy of the License at
 *
 *     http://www.apache.org/licenses/LICENSE-2.0
 *
 * Unless required by applicable law or agreed to in writing, software
 * distributed under the License is distributed on an "AS IS" BASIS,
 * WITHOUT WARRANTIES OR CONDITIONS OF ANY KIND, either express or implied.
 * See the License for the specific language governing permissions and
 * limitations under the License.
 */
package org.scalatest.fixture

/**
 * <strong>FixtureFeatureSpec has been deprecated and will be removed in a future
 * release of ScalaTest. Please change any uses of <code>org.scalatest.fixture.FixtureFeatureSpec</code>
 * to a corresponding use of <a href="FeatureSpec.html"><code>org.scalatest.fixture.FeatureSpec</code></a>.</strong>
 * 
 * <p>
 * <strong> This is just
 * a rename, so the only thing you need to do is change the name. However, the recommended way to
 * write it is to import <code>org.scalatest.fixture</code> and then write <code>fixture.FeatureSpec</code> when
 * you use it, to differentiate it more clearly from <code>org.scalatest.FeatureSpec</code>. For example:
 * </strong>
 * </p>
 *
 * <pre>
 * import org.scalatest.fixture
 *
 * class ExampleSpec extends fixture.FeatureSpec {
 *   // ...
 * }
 * </pre>
 */
<<<<<<< HEAD
trait FixtureFeatureSpec extends FixtureSuite { thisSuite =>

  private final val engine = new FixtureEngine[FixtureParam]("concurrentFeatureSpecMod", "FixtureFeatureSpec")
  private final val stackDepth = 4
  import engine._

  /**
   * Returns an <code>Informer</code> that during test execution will forward strings (and other objects) passed to its
   * <code>apply</code> method to the current reporter. If invoked in a constructor, it
   * will register the passed string for forwarding later during test execution. If invoked while this
   * <code>FixtureFeatureSpec</code> is being executed, such as from inside a test function, it will forward the information to
   * the current reporter immediately. If invoked at any other time, it will
   * throw an exception. This method can be called safely by any thread.
   */
  implicit protected def info: Informer = atomicInformer.get

  /**
   * Register a test with the given spec text, optional tags, and test function value that takes no arguments.
   * An invocation of this method is called an &#8220;example.&#8221;
   *
   * This method will register the test for later execution via an invocation of one of the <code>execute</code>
   * methods. The name of the test will be a concatenation of the text of all surrounding describers,
   * from outside in, and the passed spec text, with one space placed between each item. (See the documenation
   * for <code>testNames</code> for an example.) The resulting test name must not have been registered previously on
   * this <code>Spec</code> instance.
   *
   * @param specText the specification text, which will be combined with the descText of any surrounding describers
   * to form the test name
   * @param testTags the optional list of tags for this test
   * @param testFun the test function
   * @throws DuplicateTestNameException if a test with the same name has been registered previously
   * @throws TestRegistrationClosedException if invoked after <code>run</code> has been invoked on this suite
   * @throws NullPointerException if <code>specText</code> or any passed test tag is <code>null</code>
   */
  protected def scenario(specText: String, testTags: Tag*)(testFun: FixtureParam => Any) {

    registerTest(Resources("scenario", specText), testFun, "scenarioCannotAppearInsideAnotherScenario", "FixtureFeatureSpec.scala", "scenario", stackDepth, testTags: _*)
  }

  /**
   * Register a test to ignore, which has the given spec text, optional tags, and test function value that takes no arguments.
   * This method will register the test for later ignoring via an invocation of one of the <code>execute</code>
   * methods. This method exists to make it easy to ignore an existing test by changing the call to <code>it</code>
   * to <code>ignore</code> without deleting or commenting out the actual test code. The test will not be executed, but a
   * report will be sent that indicates the test was ignored. The name of the test will be a concatenation of the text of all surrounding describers,
   * from outside in, and the passed spec text, with one space placed between each item. (See the documenation
   * for <code>testNames</code> for an example.) The resulting test name must not have been registered previously on
   * this <code>Spec</code> instance.
   *
   * @param specText the specification text, which will be combined with the descText of any surrounding describers
   * to form the test name
   * @param testTags the optional list of tags for this test
   * @param testFun the test function
   * @throws DuplicateTestNameException if a test with the same name has been registered previously
   * @throws TestRegistrationClosedException if invoked after <code>run</code> has been invoked on this suite
   * @throws NullPointerException if <code>specText</code> or any passed test tag is <code>null</code>
   */
  protected def ignore(specText: String, testTags: Tag*)(testFun: FixtureParam => Any) {
    registerIgnoredTest(Resources("scenario", specText), testFun , "ignoreCannotAppearInsideAScenario", "FixtureFeatureSpec.scala", "ignore", stackDepth, testTags: _*)
  }

  /**
   * Describe a &#8220;subject&#8221; being specified and tested by the passed function value. The
   * passed function value may contain more describers (defined with <code>describe</code>) and/or tests
   * (defined with <code>it</code>). This trait's implementation of this method will register the
   * description string and immediately invoke the passed function.
   */
  protected def feature(description: String)(fun: => Unit) {

    if (!currentBranchIsTrunk)
      throw new NotAllowedException(Resources("cantNestFeatureClauses"), getStackDepth("FixtureFeatureSpec.scala", "feature"))

    registerNestedBranch(description, None, fun, "featureCannotAppearInsideAScenario", "FixtureFeatureSpec.scala", "feature", stackDepth)
  }

  /**
   * A <code>Map</code> whose keys are <code>String</code> tag names to which tests in this <code>Spec</code> belong, and values
   * the <code>Set</code> of test names that belong to each tag. If this <code>FeatureSpec</code> contains no tags, this method returns an empty <code>Map</code>.
   *
   * <p>
   * This trait's implementation returns tags that were passed as strings contained in <code>Tag</code> objects passed to
   * methods <code>test</code> and <code>ignore</code>.
   * </p>
   */
  override def tags: Map[String, Set[String]] = atomic.get.tagsMap

  /**
   * Run a test. This trait's implementation runs the test registered with the name specified by
   * <code>testName</code>. Each test's name is a concatenation of the text of all describers surrounding a test,
   * from outside in, and the test's  spec text, with one space placed between each item. (See the documenation
   * for <code>testNames</code> for an example.)
   *
   * @param testName the name of one test to execute.
   * @param reporter the <code>Reporter</code> to which results will be reported
   * @param stopper the <code>Stopper</code> that will be consulted to determine whether to stop execution early.
   * @param configMap a <code>Map</code> of properties that can be used by this <code>Spec</code>'s executing tests.
   * @throws NullPointerException if any of <code>testName</code>, <code>reporter</code>, <code>stopper</code>, or <code>configMap</code>
   *     is <code>null</code>.
   */
  protected override def runTest(testName: String, reporter: Reporter, stopper: Stopper, configMap: Map[String, Any], tracker: Tracker) {


    def invokeWithFixture(theTest: TestLeaf) {
      theTest.testFun match {
        case wrapper: NoArgTestWrapper[_] =>
          withFixture(new FixturelessTestFunAndConfigMap(testName, wrapper.test, configMap))
        case fun => withFixture(new TestFunAndConfigMap(testName, fun, configMap))
      }
    }

    runTestImpl(thisSuite, testName, reporter, stopper, configMap, tracker, false, invokeWithFixture)
  }

  /**
   * <p>
   * Run zero to many of this <code>Spec</code>'s tests.
   * </p>
   *
   * <p>
   * This method takes a <code>testName</code> parameter that optionally specifies a test to invoke.
   * If <code>testName</code> is <code>Some</code>, this trait's implementation of this method
   * invokes <code>runTest</code> on this object, passing in:
   * </p>
   *
   * <ul>
   * <li><code>testName</code> - the <code>String</code> value of the <code>testName</code> <code>Option</code> passed
   *   to this method</li>
   * <li><code>reporter</code> - the <code>Reporter</code> passed to this method, or one that wraps and delegates to it</li>
   * <li><code>stopper</code> - the <code>Stopper</code> passed to this method, or one that wraps and delegates to it</li>
   * <li><code>configMap</code> - the <code>configMap</code> passed to this method, or one that wraps and delegates to it</li>
   * </ul>
   *
   * <p>
   * This method takes a <code>Set</code> of tag names that should be included (<code>tagsToInclude</code>), and a <code>Set</code>
   * that should be excluded (<code>tagsToExclude</code>), when deciding which of this <code>Suite</code>'s tests to execute.
   * If <code>tagsToInclude</code> is empty, all tests will be executed
   * except those those belonging to tags listed in the <code>tagsToExclude</code> <code>Set</code>. If <code>tagsToInclude</code> is non-empty, only tests
   * belonging to tags mentioned in <code>tagsToInclude</code>, and not mentioned in <code>tagsToExclude</code>
   * will be executed. However, if <code>testName</code> is <code>Some</code>, <code>tagsToInclude</code> and <code>tagsToExclude</code> are essentially ignored.
   * Only if <code>testName</code> is <code>None</code> will <code>tagsToInclude</code> and <code>tagsToExclude</code> be consulted to
   * determine which of the tests named in the <code>testNames</code> <code>Set</code> should be run. For more information on trait tags, see the main documentation for this trait.
   * </p>
   *
   * <p>
   * If <code>testName</code> is <code>None</code>, this trait's implementation of this method
   * invokes <code>testNames</code> on this <code>Suite</code> to get a <code>Set</code> of names of tests to potentially execute.
   * (A <code>testNames</code> value of <code>None</code> essentially acts as a wildcard that means all tests in
   * this <code>Suite</code> that are selected by <code>tagsToInclude</code> and <code>tagsToExclude</code> should be executed.)
   * For each test in the <code>testName</code> <code>Set</code>, in the order
   * they appear in the iterator obtained by invoking the <code>elements</code> method on the <code>Set</code>, this trait's implementation
   * of this method checks whether the test should be run based on the <code>tagsToInclude</code> and <code>tagsToExclude</code> <code>Set</code>s.
   * If so, this implementation invokes <code>runTest</code>, passing in:
   * </p>
   *
   * <ul>
   * <li><code>testName</code> - the <code>String</code> name of the test to run (which will be one of the names in the <code>testNames</code> <code>Set</code>)</li>
   * <li><code>reporter</code> - the <code>Reporter</code> passed to this method, or one that wraps and delegates to it</li>
   * <li><code>stopper</code> - the <code>Stopper</code> passed to this method, or one that wraps and delegates to it</li>
   * <li><code>configMap</code> - the <code>configMap</code> passed to this method, or one that wraps and delegates to it</li>
   * </ul>
   *
   * @param testName an optional name of one test to execute. If <code>None</code>, all relevant tests should be executed.
   *                 I.e., <code>None</code> acts like a wildcard that means execute all relevant tests in this <code>Spec</code>.
   * @param reporter the <code>Reporter</code> to which results will be reported
   * @param stopper the <code>Stopper</code> that will be consulted to determine whether to stop execution early.
   * @param tagsToInclude a <code>Set</code> of <code>String</code> tag names to include in the execution of this <code>Spec</code>
   * @param tagsToExclude a <code>Set</code> of <code>String</code> tag names to exclude in the execution of this <code>Spec</code>
   * @param configMap a <code>Map</code> of key-value pairs that can be used by this <code>Spec</code>'s executing tests.
   * @throws NullPointerException if any of <code>testName</code>, <code>reporter</code>, <code>stopper</code>, <code>tagsToInclude</code>,
   *     <code>tagsToExclude</code>, or <code>configMap</code> is <code>null</code>.
   */
  protected override def runTests(testName: Option[String], reporter: Reporter, stopper: Stopper, filter: Filter,
      configMap: Map[String, Any], distributor: Option[Distributor], tracker: Tracker) {

    runTestsImpl(thisSuite, testName, reporter, stopper, filter, configMap, distributor, tracker, info, false, runTest)
  }

  /**
   * An immutable <code>Set</code> of test names. If this <code>FixtureFeatureSpec</code> contains no tests, this method returns an
   * empty <code>Set</code>.
   *
   * <p>
   * This trait's implementation of this method will return a set that contains the names of all registered tests. The set's
   * iterator will return those names in the order in which the tests were registered. Each test's name is composed
   * of the concatenation of the text of each surrounding describer, in order from outside in, and the text of the
   * example itself, with all components separated by a space.
   * </p>
   */
  //override def testNames: Set[String] = ListSet(atomic.get.testsList.map(_.testName): _*)
  override def testNames: Set[String] = {
    // I'm returning a ListSet here so that they tests will be run in registration order
    ListSet(atomic.get.testNamesList.toArray: _*)
  }

  override def run(testName: Option[String], reporter: Reporter, stopper: Stopper, filter: Filter,
      configMap: Map[String, Any], distributor: Option[Distributor], tracker: Tracker) {

    runImpl(thisSuite, testName, reporter, stopper, filter, configMap, distributor, tracker, super.run)
  }

  /**
   * Registers shared scenarios.
   *
   * <p>
   * This method enables the following syntax for shared scenarios in a <code>FixtureFeatureSpec</code>:
   * </p>
   *
   * <pre class="stHighlight">
   * scenariosFor(nonEmptyStack(lastValuePushed))
   * </pre>
   *
   * <p>
   * This method just provides syntax sugar intended to make the intent of the code clearer.
   * Because the parameter passed to it is
   * type <code>Unit</code>, the expression will be evaluated before being passed, which
   * is sufficient to register the shared scenarios. For examples of shared scenarios, see the
   * <a href="../FeatureSpec.html#SharedScenarios">Shared scenarios section</a> in the main documentation for
   * trait <code>FeatureSpec</code>.
   * </p>
   */
  protected def scenariosFor(unit: Unit) {}

  /**
   * Implicitly converts a function that takes no parameters and results in <code>PendingNothing</code> to
   * a function from <code>FixtureParam</code> to <code>Any</code>, to enable pending tests to registered as by-name parameters
   * by methods that require a test function that takes a <code>FixtureParam</code>.
   *
   * <p>
   * This method makes it possible to write pending tests as simply <code>(pending)</code>, without needing
   * to write <code>(fixture => pending)</code>.
   * </p>
   */
  protected implicit def convertPendingToFixtureFunction(f: => PendingNothing): FixtureParam => Any = {
    fixture => f
  }

  // I need this implicit because the function is passed to scenario as the 2nd parameter list, and
  // I can't overload on that. I could if I took the ScenarioWord approach, but that has possibly a worse
  // downside of people could just say scenario("...") and nothing else.
  /**
   * Implicitly converts a function that takes no parameters and results in <code>Any</code> to
   * a function from <code>FixtureParam</code> to <code>Any</code>, to enable no-arg tests to registered
   * by methods that require a test function that takes a <code>FixtureParam</code>.
   */
  protected implicit def convertNoArgToFixtureFunction(fun: () => Any): (FixtureParam => Any) =
    new NoArgTestWrapper(fun)
}
=======
@deprecated("Please use org.scalatest.fixture.FeatureSpec instead.")
trait FixtureFeatureSpec extends FeatureSpec {
  override protected[scalatest] val fileName = "FixtureFeatureSpec.scala"
}
>>>>>>> 3ccaa212
<|MERGE_RESOLUTION|>--- conflicted
+++ resolved
@@ -36,257 +36,7 @@
  * }
  * </pre>
  */
-<<<<<<< HEAD
-trait FixtureFeatureSpec extends FixtureSuite { thisSuite =>
-
-  private final val engine = new FixtureEngine[FixtureParam]("concurrentFeatureSpecMod", "FixtureFeatureSpec")
-  private final val stackDepth = 4
-  import engine._
-
-  /**
-   * Returns an <code>Informer</code> that during test execution will forward strings (and other objects) passed to its
-   * <code>apply</code> method to the current reporter. If invoked in a constructor, it
-   * will register the passed string for forwarding later during test execution. If invoked while this
-   * <code>FixtureFeatureSpec</code> is being executed, such as from inside a test function, it will forward the information to
-   * the current reporter immediately. If invoked at any other time, it will
-   * throw an exception. This method can be called safely by any thread.
-   */
-  implicit protected def info: Informer = atomicInformer.get
-
-  /**
-   * Register a test with the given spec text, optional tags, and test function value that takes no arguments.
-   * An invocation of this method is called an &#8220;example.&#8221;
-   *
-   * This method will register the test for later execution via an invocation of one of the <code>execute</code>
-   * methods. The name of the test will be a concatenation of the text of all surrounding describers,
-   * from outside in, and the passed spec text, with one space placed between each item. (See the documenation
-   * for <code>testNames</code> for an example.) The resulting test name must not have been registered previously on
-   * this <code>Spec</code> instance.
-   *
-   * @param specText the specification text, which will be combined with the descText of any surrounding describers
-   * to form the test name
-   * @param testTags the optional list of tags for this test
-   * @param testFun the test function
-   * @throws DuplicateTestNameException if a test with the same name has been registered previously
-   * @throws TestRegistrationClosedException if invoked after <code>run</code> has been invoked on this suite
-   * @throws NullPointerException if <code>specText</code> or any passed test tag is <code>null</code>
-   */
-  protected def scenario(specText: String, testTags: Tag*)(testFun: FixtureParam => Any) {
-
-    registerTest(Resources("scenario", specText), testFun, "scenarioCannotAppearInsideAnotherScenario", "FixtureFeatureSpec.scala", "scenario", stackDepth, testTags: _*)
-  }
-
-  /**
-   * Register a test to ignore, which has the given spec text, optional tags, and test function value that takes no arguments.
-   * This method will register the test for later ignoring via an invocation of one of the <code>execute</code>
-   * methods. This method exists to make it easy to ignore an existing test by changing the call to <code>it</code>
-   * to <code>ignore</code> without deleting or commenting out the actual test code. The test will not be executed, but a
-   * report will be sent that indicates the test was ignored. The name of the test will be a concatenation of the text of all surrounding describers,
-   * from outside in, and the passed spec text, with one space placed between each item. (See the documenation
-   * for <code>testNames</code> for an example.) The resulting test name must not have been registered previously on
-   * this <code>Spec</code> instance.
-   *
-   * @param specText the specification text, which will be combined with the descText of any surrounding describers
-   * to form the test name
-   * @param testTags the optional list of tags for this test
-   * @param testFun the test function
-   * @throws DuplicateTestNameException if a test with the same name has been registered previously
-   * @throws TestRegistrationClosedException if invoked after <code>run</code> has been invoked on this suite
-   * @throws NullPointerException if <code>specText</code> or any passed test tag is <code>null</code>
-   */
-  protected def ignore(specText: String, testTags: Tag*)(testFun: FixtureParam => Any) {
-    registerIgnoredTest(Resources("scenario", specText), testFun , "ignoreCannotAppearInsideAScenario", "FixtureFeatureSpec.scala", "ignore", stackDepth, testTags: _*)
-  }
-
-  /**
-   * Describe a &#8220;subject&#8221; being specified and tested by the passed function value. The
-   * passed function value may contain more describers (defined with <code>describe</code>) and/or tests
-   * (defined with <code>it</code>). This trait's implementation of this method will register the
-   * description string and immediately invoke the passed function.
-   */
-  protected def feature(description: String)(fun: => Unit) {
-
-    if (!currentBranchIsTrunk)
-      throw new NotAllowedException(Resources("cantNestFeatureClauses"), getStackDepth("FixtureFeatureSpec.scala", "feature"))
-
-    registerNestedBranch(description, None, fun, "featureCannotAppearInsideAScenario", "FixtureFeatureSpec.scala", "feature", stackDepth)
-  }
-
-  /**
-   * A <code>Map</code> whose keys are <code>String</code> tag names to which tests in this <code>Spec</code> belong, and values
-   * the <code>Set</code> of test names that belong to each tag. If this <code>FeatureSpec</code> contains no tags, this method returns an empty <code>Map</code>.
-   *
-   * <p>
-   * This trait's implementation returns tags that were passed as strings contained in <code>Tag</code> objects passed to
-   * methods <code>test</code> and <code>ignore</code>.
-   * </p>
-   */
-  override def tags: Map[String, Set[String]] = atomic.get.tagsMap
-
-  /**
-   * Run a test. This trait's implementation runs the test registered with the name specified by
-   * <code>testName</code>. Each test's name is a concatenation of the text of all describers surrounding a test,
-   * from outside in, and the test's  spec text, with one space placed between each item. (See the documenation
-   * for <code>testNames</code> for an example.)
-   *
-   * @param testName the name of one test to execute.
-   * @param reporter the <code>Reporter</code> to which results will be reported
-   * @param stopper the <code>Stopper</code> that will be consulted to determine whether to stop execution early.
-   * @param configMap a <code>Map</code> of properties that can be used by this <code>Spec</code>'s executing tests.
-   * @throws NullPointerException if any of <code>testName</code>, <code>reporter</code>, <code>stopper</code>, or <code>configMap</code>
-   *     is <code>null</code>.
-   */
-  protected override def runTest(testName: String, reporter: Reporter, stopper: Stopper, configMap: Map[String, Any], tracker: Tracker) {
-
-
-    def invokeWithFixture(theTest: TestLeaf) {
-      theTest.testFun match {
-        case wrapper: NoArgTestWrapper[_] =>
-          withFixture(new FixturelessTestFunAndConfigMap(testName, wrapper.test, configMap))
-        case fun => withFixture(new TestFunAndConfigMap(testName, fun, configMap))
-      }
-    }
-
-    runTestImpl(thisSuite, testName, reporter, stopper, configMap, tracker, false, invokeWithFixture)
-  }
-
-  /**
-   * <p>
-   * Run zero to many of this <code>Spec</code>'s tests.
-   * </p>
-   *
-   * <p>
-   * This method takes a <code>testName</code> parameter that optionally specifies a test to invoke.
-   * If <code>testName</code> is <code>Some</code>, this trait's implementation of this method
-   * invokes <code>runTest</code> on this object, passing in:
-   * </p>
-   *
-   * <ul>
-   * <li><code>testName</code> - the <code>String</code> value of the <code>testName</code> <code>Option</code> passed
-   *   to this method</li>
-   * <li><code>reporter</code> - the <code>Reporter</code> passed to this method, or one that wraps and delegates to it</li>
-   * <li><code>stopper</code> - the <code>Stopper</code> passed to this method, or one that wraps and delegates to it</li>
-   * <li><code>configMap</code> - the <code>configMap</code> passed to this method, or one that wraps and delegates to it</li>
-   * </ul>
-   *
-   * <p>
-   * This method takes a <code>Set</code> of tag names that should be included (<code>tagsToInclude</code>), and a <code>Set</code>
-   * that should be excluded (<code>tagsToExclude</code>), when deciding which of this <code>Suite</code>'s tests to execute.
-   * If <code>tagsToInclude</code> is empty, all tests will be executed
-   * except those those belonging to tags listed in the <code>tagsToExclude</code> <code>Set</code>. If <code>tagsToInclude</code> is non-empty, only tests
-   * belonging to tags mentioned in <code>tagsToInclude</code>, and not mentioned in <code>tagsToExclude</code>
-   * will be executed. However, if <code>testName</code> is <code>Some</code>, <code>tagsToInclude</code> and <code>tagsToExclude</code> are essentially ignored.
-   * Only if <code>testName</code> is <code>None</code> will <code>tagsToInclude</code> and <code>tagsToExclude</code> be consulted to
-   * determine which of the tests named in the <code>testNames</code> <code>Set</code> should be run. For more information on trait tags, see the main documentation for this trait.
-   * </p>
-   *
-   * <p>
-   * If <code>testName</code> is <code>None</code>, this trait's implementation of this method
-   * invokes <code>testNames</code> on this <code>Suite</code> to get a <code>Set</code> of names of tests to potentially execute.
-   * (A <code>testNames</code> value of <code>None</code> essentially acts as a wildcard that means all tests in
-   * this <code>Suite</code> that are selected by <code>tagsToInclude</code> and <code>tagsToExclude</code> should be executed.)
-   * For each test in the <code>testName</code> <code>Set</code>, in the order
-   * they appear in the iterator obtained by invoking the <code>elements</code> method on the <code>Set</code>, this trait's implementation
-   * of this method checks whether the test should be run based on the <code>tagsToInclude</code> and <code>tagsToExclude</code> <code>Set</code>s.
-   * If so, this implementation invokes <code>runTest</code>, passing in:
-   * </p>
-   *
-   * <ul>
-   * <li><code>testName</code> - the <code>String</code> name of the test to run (which will be one of the names in the <code>testNames</code> <code>Set</code>)</li>
-   * <li><code>reporter</code> - the <code>Reporter</code> passed to this method, or one that wraps and delegates to it</li>
-   * <li><code>stopper</code> - the <code>Stopper</code> passed to this method, or one that wraps and delegates to it</li>
-   * <li><code>configMap</code> - the <code>configMap</code> passed to this method, or one that wraps and delegates to it</li>
-   * </ul>
-   *
-   * @param testName an optional name of one test to execute. If <code>None</code>, all relevant tests should be executed.
-   *                 I.e., <code>None</code> acts like a wildcard that means execute all relevant tests in this <code>Spec</code>.
-   * @param reporter the <code>Reporter</code> to which results will be reported
-   * @param stopper the <code>Stopper</code> that will be consulted to determine whether to stop execution early.
-   * @param tagsToInclude a <code>Set</code> of <code>String</code> tag names to include in the execution of this <code>Spec</code>
-   * @param tagsToExclude a <code>Set</code> of <code>String</code> tag names to exclude in the execution of this <code>Spec</code>
-   * @param configMap a <code>Map</code> of key-value pairs that can be used by this <code>Spec</code>'s executing tests.
-   * @throws NullPointerException if any of <code>testName</code>, <code>reporter</code>, <code>stopper</code>, <code>tagsToInclude</code>,
-   *     <code>tagsToExclude</code>, or <code>configMap</code> is <code>null</code>.
-   */
-  protected override def runTests(testName: Option[String], reporter: Reporter, stopper: Stopper, filter: Filter,
-      configMap: Map[String, Any], distributor: Option[Distributor], tracker: Tracker) {
-
-    runTestsImpl(thisSuite, testName, reporter, stopper, filter, configMap, distributor, tracker, info, false, runTest)
-  }
-
-  /**
-   * An immutable <code>Set</code> of test names. If this <code>FixtureFeatureSpec</code> contains no tests, this method returns an
-   * empty <code>Set</code>.
-   *
-   * <p>
-   * This trait's implementation of this method will return a set that contains the names of all registered tests. The set's
-   * iterator will return those names in the order in which the tests were registered. Each test's name is composed
-   * of the concatenation of the text of each surrounding describer, in order from outside in, and the text of the
-   * example itself, with all components separated by a space.
-   * </p>
-   */
-  //override def testNames: Set[String] = ListSet(atomic.get.testsList.map(_.testName): _*)
-  override def testNames: Set[String] = {
-    // I'm returning a ListSet here so that they tests will be run in registration order
-    ListSet(atomic.get.testNamesList.toArray: _*)
-  }
-
-  override def run(testName: Option[String], reporter: Reporter, stopper: Stopper, filter: Filter,
-      configMap: Map[String, Any], distributor: Option[Distributor], tracker: Tracker) {
-
-    runImpl(thisSuite, testName, reporter, stopper, filter, configMap, distributor, tracker, super.run)
-  }
-
-  /**
-   * Registers shared scenarios.
-   *
-   * <p>
-   * This method enables the following syntax for shared scenarios in a <code>FixtureFeatureSpec</code>:
-   * </p>
-   *
-   * <pre class="stHighlight">
-   * scenariosFor(nonEmptyStack(lastValuePushed))
-   * </pre>
-   *
-   * <p>
-   * This method just provides syntax sugar intended to make the intent of the code clearer.
-   * Because the parameter passed to it is
-   * type <code>Unit</code>, the expression will be evaluated before being passed, which
-   * is sufficient to register the shared scenarios. For examples of shared scenarios, see the
-   * <a href="../FeatureSpec.html#SharedScenarios">Shared scenarios section</a> in the main documentation for
-   * trait <code>FeatureSpec</code>.
-   * </p>
-   */
-  protected def scenariosFor(unit: Unit) {}
-
-  /**
-   * Implicitly converts a function that takes no parameters and results in <code>PendingNothing</code> to
-   * a function from <code>FixtureParam</code> to <code>Any</code>, to enable pending tests to registered as by-name parameters
-   * by methods that require a test function that takes a <code>FixtureParam</code>.
-   *
-   * <p>
-   * This method makes it possible to write pending tests as simply <code>(pending)</code>, without needing
-   * to write <code>(fixture => pending)</code>.
-   * </p>
-   */
-  protected implicit def convertPendingToFixtureFunction(f: => PendingNothing): FixtureParam => Any = {
-    fixture => f
-  }
-
-  // I need this implicit because the function is passed to scenario as the 2nd parameter list, and
-  // I can't overload on that. I could if I took the ScenarioWord approach, but that has possibly a worse
-  // downside of people could just say scenario("...") and nothing else.
-  /**
-   * Implicitly converts a function that takes no parameters and results in <code>Any</code> to
-   * a function from <code>FixtureParam</code> to <code>Any</code>, to enable no-arg tests to registered
-   * by methods that require a test function that takes a <code>FixtureParam</code>.
-   */
-  protected implicit def convertNoArgToFixtureFunction(fun: () => Any): (FixtureParam => Any) =
-    new NoArgTestWrapper(fun)
-}
-=======
 @deprecated("Please use org.scalatest.fixture.FeatureSpec instead.")
 trait FixtureFeatureSpec extends FeatureSpec {
   override protected[scalatest] val fileName = "FixtureFeatureSpec.scala"
-}
->>>>>>> 3ccaa212
+}